--- conflicted
+++ resolved
@@ -13,7 +13,7 @@
 import matplotlib.pyplot as plt
 from numba import njit
 from pytta import SignalObj, OctFilter, Analysis, ImpulsiveResponse
-from pytta.classes.filter import fractional_octave_frequencies as FOF
+from pytta.utils import fractional_octave_frequencies as FOF
 import traceback
 import copy as cp
 
@@ -254,35 +254,21 @@
 
 @njit
 def energy_decay_calculation(band, timeSignal, timeVector, samplingRate,
-<<<<<<< HEAD
-                             numSamples, numChannels, timeLength):
+                             numSamples, numChannels, timeLength, bypassLundeby):
     """Calculate the Energy Decay Curve."""
-    lundebyParams = \
-        _Lundeby_correction(band,
-                             timeSignal,
-                             samplingRate,
-                             numSamples,
-                             numChannels,
-                             timeLength)
-    _, c1, interIdx, BGL = lundebyParams
-    lateRT = -60/c1 if c1 != 0 else 0
-=======
-                             numSamples, numChannels, timeLength, bypassLundeby):
     if not bypassLundeby:
         lundebyParams = \
-            T_Lundeby_correction(band,
-                                 timeSignal,
-                                 samplingRate,
-                                 numSamples,
-                                 numChannels,
-                                 timeLength)
+            _Lundeby_correction(band,
+                                timeSignal,
+                                samplingRate,
+                                numSamples,
+                                numChannels,
+                                timeLength)
         _, c1, interIdx, BGL = lundebyParams
         lateRT = -60/c1 if c1 != 0 else 0
     else:
         interIdx = 0
         lateRT = 1
-        
->>>>>>> 3f7838d8
 
     if interIdx == 0:
         interIdx = -1
@@ -332,8 +318,7 @@
                         inputSignal.samplingRate)
     hSignal = _filter(hSignal, **kwargs)
     bands = FOF(nthOct=kwargs['nthOct'],
-                minFreq=kwargs['minFreq'],
-                maxFreq=kwargs['maxFreq'])[:,1]
+                freqRange=[kwargs['minFreq'],kwargs['maxFreq']])[:,1]
     listEDC = []
     for ch in range(hSignal.numChannels):
         signal = hSignal[ch]
@@ -457,8 +442,7 @@
     hSignal = _filter(signal=hSignal, nthOct=nthOct, minFreq=minFreq,
                       maxFreq=maxFreq)
     bands = FOF(nthOct=nthOct,
-                minFreq=minFreq,
-                maxFreq=maxFreq)[:,1]
+                freqRange=[minFreq,maxFreq])[:,1]
     Lpe = []
     for chIndex in range(hSignal.numChannels):
         Lpe.append(
@@ -472,16 +456,10 @@
 
 
 def G_Lps(IR, nthOct, minFreq, maxFreq):
-<<<<<<< HEAD
-    """
-    Calculate the recalibration level, for both in-situ and
-    reverberation chamber. Lps is applyied for G calculation.
-=======
     """G_Lps 
     
     Calculates the recalibration level, for both in-situ and
     reverberation chamber. Lps is applied for G calculation.
->>>>>>> 3f7838d8
 
     During the recalibration: source height and mic heigth must be >= 1 [m],
     while the distance between source and mic must be <= 1 [m]. The distances
@@ -550,8 +528,7 @@
     hSignal = _filter(signal=hSignal, nthOct=nthOct, minFreq=minFreq,
                       maxFreq=maxFreq)
     bands = FOF(nthOct=nthOct,
-                minFreq=minFreq,
-                maxFreq=maxFreq)[:,1]
+                freqRange=[minFreq,maxFreq])[:,1]
     Lps = []
     for chIndex in range(hSignal.numChannels):
         timeSignal = cp.copy(hSignal.timeSignal[:,chIndex])

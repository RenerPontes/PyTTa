--- conflicted
+++ resolved
@@ -1,616 +1,611 @@
-# -*- coding: utf-8 -*-
-"""
-Generate:
-----------
-
-@Autores:
-- João Vitor Gutkoski Paes, joao.paes@eac.ufsm.br
-- Matheus Lazarin Alberto, mtslazarin@gmail.com
-
-    This submodule provides the tools for instantiating the measurement and
-    signal objects to be used. We strongly recommend the use of this submodule
-    instead of directly instantiating classes, except when necessary.
-
-    The signal generating functions already have set up a few good practices
-    on signal generation and reproduction through audio IO interfaces, like
-    silences at beginning and ending of the signal, as well as fade ins and
-    fade out to avoid abrupt audio currents from flowing and causing undesired
-    peaks at start/ending of reproduction.
-
-    On the measurement side, it tries to set up the environment by already
-    giving excitation signals, or by generating a SWEEP from default values
-
-    User intended functions:
-
-        >>> pytta.generate.sin()
-        >>> pytta.generate.sweep()
-        >>> pytta.generate.noise()
-        >>> pytta.generate.impulse()
-        >>> pytta.generate.measurement()
-
-    For further information see the specific function documentation
-"""
-
-
-# Import modules
-from pytta import default
-<<<<<<< HEAD
-from .classes import SignalObj, RecMeasure, FRFMeasure, \
-                     PlayRecMeasure, Streaming, OctFilter, ResultList
-=======
-from pytta.classes import SignalObj, RecMeasure, FRFMeasure, \
-                          PlayRecMeasure, Streaming, OctFilter, \
-                          Result, ResultList
->>>>>>> ef201a10
-from scipy import signal as ss
-import numpy as np
-import traceback
-
-
-def sin(Arms=0.5,
-        freq=1000,
-        timeLength=1,
-        phase=2*np.pi,
-        samplingRate=default.samplingRate,
-        fftDegree=None):
-    """
-    Generates a sine signal with the traditional parameters plus some PyTTa
-    options.
-
-    Creation parameters:
-    --------------------
-
-        * Arms (float) (optional):
-            The signal's RMS amplitude.
-
-            >>> Apeak = Arms*sqrt(2);
-
-        * freq (float) (optional):
-            Nothing to say;
-
-        * timeLength (float) (optional):
-            Sine timeLength in seconds;
-
-        * fftDegree (int) (optional);
-            2**fftDegree signal's number of samples;
-
-        * phase (float) (optional):
-            Sine phase in radians;
-
-        * samplingRate (int) (optional):
-            Nothing to say;
-
-    """
-    # Code snippet to guarantee that generated object name is the declared at global scope
-    for frame, line in traceback.walk_stack(None):
-        varnames = frame.f_code.co_varnames
-        if varnames is ():
-            break
-    creation_file, creation_line, creation_function, \
-        creation_text = \
-        traceback.extract_stack(frame, 1)[0]
-    creation_name = creation_text.split("=")[0].strip()
-
-    if fftDegree is not None:
-        timeLength = 2**(fftDegree)/samplingRate
-    t = np.linspace(0, timeLength - (1/samplingRate), samplingRate*timeLength)
-    sin = Arms*(2**(1/2)) * np.sin(2*np.pi*freq*t+phase)
-    sinSigObj = SignalObj(sin, domain='time', samplingRate=samplingRate)
-    sinSigObj.creation_name = creation_name
-    return sinSigObj
-
-
-def sweep(freqMin=None,
-          freqMax=None,
-          samplingRate=None,
-          fftDegree=None,
-          startMargin=None,
-          stopMargin=None,
-          method='logarithmic',
-          windowing='hann'):
-    """
-   Generates a chirp signal defined by the "method" input, windowed, with
-   silence interval at the beggining and end of the signal, plus a hanning
-   fade in and fade out.
-
-   >>> x = pytta.generate.sweep()
-   >>> x.plot_time()
-
-   Return a signalObj containing a logarithmic chirp signal from 17.8 Hz
-   to 22050 Hz, with a fade in beginning at 17.8 Hz time instant and ending at
-   the 20 Hz time instant; plus a fade out beginning at 20000 Hz time instant
-   and ending at 22050 Hz time instant.
-
-   The fade in and the fade out are made with half hanning window. First half
-   for the fade in and last half for the fade out. Different number of points
-   are used for each fade, so the number of time samples during each frequency
-   is respected.
-
-    """
-    # Code snippet to guarantee that generated object name is the declared at global scope
-    for frame, line in traceback.walk_stack(None):
-        varnames = frame.f_code.co_varnames
-        if varnames is ():
-            break
-    creation_file, creation_line, creation_function, \
-        creation_text = \
-        traceback.extract_stack(frame, 1)[0]
-    creation_name = creation_text.split("=")[0].strip()
-
-    if freqMin is None:
-        freqMin = default.freqMin
-    if freqMax is None:
-        freqMax = default.freqMax
-    if samplingRate is None:
-        samplingRate = default.samplingRate
-    if fftDegree is None:
-        fftDegree = default.fftDegree
-    if startMargin is None:
-        startMargin = default.startMargin
-    if stopMargin is None:
-        stopMargin = default.stopMargin
-
-    # frequency limits [Hz]
-    freqLimits = np.array([freqMin / (2**(1/6)),
-                           min(freqMax*(2**(1/6)),
-                               samplingRate/2)])
-    samplingTime = 1/samplingRate  # [s] sampling period
-
-    stopSamples = stopMargin*samplingRate
-    # [samples] initial silence number of samples
-
-    startSamples = startMargin*samplingRate
-    # [samples] ending silence number of samples
-
-    marginSamples = startSamples + stopSamples
-    # [samples] total silence number of samples
-
-    numSamples = 2**fftDegree  # [samples] full signal number of samples
-
-    sweepSamples = numSamples - marginSamples + 1
-    # [samples] actual sweep number of samples
-
-    if sweepSamples < samplingRate/10:
-        raise Exception('Too small resultant sweep. For such big margins you \
-                        must increase your fftDegree.')
-
-    sweepTime = sweepSamples/samplingRate  # [s] sweep's time length
-    timeVecSweep = np.arange(0, sweepTime, samplingTime)  # [s] time vector
-    if timeVecSweep.size > sweepSamples:
-        timeVecSweep = timeVecSweep[0:int(sweepSamples)]  # adjust length
-    sweep = 0.8*ss.chirp(timeVecSweep,
-                         freqLimits[0],
-                         sweepTime,
-                         freqLimits[1],
-                         'logarithmic',
-                         phi=-90)  # sweep, time domain
-    sweep = __do_sweep_windowing(sweep,
-                                 timeVecSweep,
-                                 freqLimits,
-                                 freqMin,
-                                 freqMax,
-                                 windowing)  # fade in and fade out
-    # add initial and ending sileces
-    timeSignal = np.concatenate((np.zeros(int(startSamples)),
-                                 sweep,
-                                 np.zeros(int(stopSamples))))
-    if timeSignal.size != numSamples:
-        timeSignal = timeSignal[0:int(numSamples)]  # adjust length
-
-    # transforms into a pytta signalObj and sets the correct name
-    sweepSignal = SignalObj(signalArray=timeSignal, domain='time', samplingRate=samplingRate)
-    sweepSignal.creation_name = creation_name
-
-    # pass on the frequency limits considering the fade in and fade out
-    sweepSignal.freqMin, sweepSignal.freqMax \
-        = freqLimits[0], freqLimits[1]
-    return sweepSignal
-
-
-def __do_sweep_windowing(inputSweep,
-                         timeVecSweep,
-                         freqLimits,
-                         freqMin,
-                         freqMax,
-                         window):
-    """
-    Applies a fade in and fade out that are minimum at the chirp start and end,
-    and maximum between the time intervals corresponding to Finf and Fsup.
-    """
-
-    # frequencies at time instants: freq(t)
-    freqSweep = freqLimits[0]*(
-            (freqLimits[1] / freqLimits[0])**(1/max(timeVecSweep)))\
-        ** timeVecSweep
-
-    # exact sample where the chirp reaches freqMin [Hz]
-    freqMinSample = np.where(freqSweep <= freqMin)
-    freqMinSample = freqMinSample[-1][-1]
-
-    # exact sample where the chirp reaches freqMax [Hz]
-    freqMaxSample = np.where(freqSweep <= freqMax)
-    freqMaxSample = len(freqSweep) - freqMaxSample[-1][-1]
-    windowStart = ss.hann(2*freqMinSample)
-    windowEnd = ss.hann(2*freqMaxSample)
-
-    # Uses first half of windowStart, last half of windowEnd, and a vector of
-    # ones with the remaining length, in between the half windows
-    fullWindow = np.concatenate((windowStart[0:freqMinSample],
-                                 np.ones(int(len(freqSweep)
-                                             - freqMinSample
-                                             - freqMaxSample + 1)),
-                                 windowEnd[freqMaxSample:-1]))
-    newSweep = fullWindow * inputSweep
-    return newSweep
-
-
-def noise(kind='white',
-          samplingRate=None,
-          fftDegree=None,
-          startMargin=None,
-          stopMargin=None,
-          windowing='hann'):
-    """
-    Generates a noise of kind White, Pink (TO DO) or Blue (TO DO), with a
-    silence at the beginning and ending of the signal, plus a fade in to avoid
-    abrupt speaker excursioning. All noises have normalized amplitude.
-
-        White noise is generated using numpy.randn between [[1];[-1]];
-
-        Pink noise is still in progress;
-
-        Blue noise is still in progress;
-    """
-    # Code snippet to guarantee that generated object name is the declared at global scope
-    for frame, line in traceback.walk_stack(None):
-        varnames = frame.f_code.co_varnames
-        if varnames is ():
-            break
-    creation_file, creation_line, creation_function, \
-        creation_text = \
-        traceback.extract_stack(frame, 1)[0]
-    creation_name = creation_text.split("=")[0].strip()
-
-    if samplingRate is None:
-        samplingRate = default.samplingRate
-    if fftDegree is None:
-        fftDegree = default.fftDegree
-    if startMargin is None:
-        startMargin = default.startMargin
-    if stopMargin is None:
-        stopMargin = default.stopMargin
-
-    # [samples] initial silence number of samples
-    stopSamples = stopMargin*samplingRate
-
-    # [samples] ending silence number of samples
-    startSamples = startMargin*samplingRate
-
-    # [samples] total silence number of samples
-    marginSamples = startSamples + stopSamples
-
-    # [samples] full signal number of samples
-    numSamples = 2**fftDegree
-
-    # [samples] Actual noise number of samples
-    noiseSamples = int(numSamples - marginSamples)
-    if kind.upper() in ['WHITE', 'FLAT']:
-        noiseSignal = np.random.randn(noiseSamples)
-#    elif kind.upper() == 'PINK:  # TODO
-#        noiseSignal = np.randn(Nnoise)
-#        noiseSignal = noiseSignal/max(abs(noiseSignal))
-#        noiseSignal = __do_pink_filtering(noiseSignal)
-#    elif kind.upper() == 'BLUE:  # TODO
-#        noiseSignal = np.randn(Nnoise)
-#        noiseSignal = noiseSignal/max(abs(noiseSignal))
-#        noiseSignal = __do_blue_filtering(noiseSignal)
-
-    noiseSignal = __do_noise_windowing(noiseSignal, noiseSamples, windowing)
-    noiseSignal = noiseSignal / max(abs(noiseSignal))
-    noiseSignal = np.concatenate((np.zeros(int(startSamples)),
-                                 noiseSignal,
-                                 np.zeros(int(stopSamples))))
-    noiseSignal = SignalObj(signalArray=noiseSignal, domain='time',
-                            freqMin=default.freqMin, freqMax=default.freqMax,
-                            samplingRate=samplingRate)
-    noiseSignal.creation_name = creation_name
-    return noiseSignal
-
-
-def __do_noise_windowing(inputNoise,
-                         noiseSamples,
-                         window):
-    # sample equivalent to the first five percent of noise duration
-    fivePercentSample = int((5/100) * (noiseSamples))
-    windowStart = ss.hann(2*fivePercentSample)
-    fullWindow = np.concatenate((windowStart[0:fivePercentSample],
-                                 np.ones(int(noiseSamples-fivePercentSample))))
-    newNoise = fullWindow * inputNoise
-    return newNoise
-
-
-def impulse(samplingRate=None,
-            fftDegree=None):
-    """
-    Generates a normalized impulse signal at time zero,
-    with zeros to fill the time length
-    """
-    # Code snippet to guarantee that generated object name is the declared at global scope
-    for frame, line in traceback.walk_stack(None):
-        varnames = frame.f_code.co_varnames
-        if varnames is ():
-            break
-    creation_file, creation_line, creation_function, \
-        creation_text = \
-        traceback.extract_stack(frame, 1)[0]
-    creation_name = creation_text.split("=")[0].strip()
-
-    if samplingRate is None:
-        samplingRate = default.samplingRate
-    if fftDegree is None:
-        fftDegree = default.fftDegree
-
-    numSamples = 2**fftDegree
-    impulseSignal = (numSamples / samplingRate) \
-        * np.ones(numSamples) + 1j * np.random.randn(numSamples)
-    impulseSignal = np.real(np.fft.ifft(impulseSignal))
-    impulseSignal = impulseSignal / max(impulseSignal)
-    impulseSignal = SignalObj(signalArray=impulseSignal, domain='time', samplingRate=samplingRate)
-    impulseSignal.creation_name = creation_name
-    return impulseSignal
-
-
-def measurement(kind='playrec',
-                samplingRate=None,
-                freqMin=None,
-                freqMax=None,
-                device=None,
-                inChannel=None,
-                outChannel=None,
-                *args,
-                **kwargs):
-    """
-    Generates a measurement object of type Recording, Playback and Recording,
-    Transferfunction, with the proper initiation arguments, a sampling rate,
-    frequency limits, audio input and output devices and channels
-
-        >>> pytta.generate.measurement(kind,
-                                       [lengthDomain,
-                                       fftDegree,
-                                       timeLength,
-                                       excitation],
-                                       samplingRate,
-                                       freqMin,
-                                       freqMax,
-                                       device,
-                                       inChannel,
-                                       outChannel,
-                                       comment)
-
-    The parameters between brackets are different for each value of the (kind)
-    parameter.
-
-    >>> msRec = pytta.generate.measurement(kind='rec')
-    >>> msPlayRec = pytta.generate.measurement(kind='playrec')
-    >>> msFRF = pytta.generate.measurement(kind='frf')
-
-    The input arguments may be different for each measurement kind.
-
-    Options for (kind='rec'):
-
-        - lengthDomain: 'time' or 'samples', defines if the recording length
-            will be set by time length, or number of samples;
-
-        - timeLength: [s] used only if (domain='time'), set the duration of the
-            recording, in seconds;
-
-        - fftDegree: represents a power of two value that defines the number of
-            samples to be recorded:
-
-                >>> numSamples = 2**fftDegree
-
-        - samplingRate: [Hz] sampling frequency of the recording;
-        - freqMin: [Hz] smallest frequency of interest;
-        - freqMax: [Hz] highest frequency of interest;
-        - device: audio I/O device to use for recording;
-        - inChannel: list of active channels to record;
-        - comment: any commentary about the recording.
-
-
-    Options for (kind='playrec'):
-
-        - excitation: object of SignalObj class, used for the playback.
-        - samplingRate: [Hz] sampling frequency of the recording;
-        - freqMin: [Hz] smallest frequency of interest;
-        - freqMax: [Hz] highest frequency of interest;
-        - device: audio I/O device to use for recording;
-        - inChannel: list of active channels to record;
-        - outChannel: list of active channels to send the playback signal, for
-            M channels it is mandatory for the excitation signal to have M
-            columns in the timeSignal parameter.
-        - comment: any commentary about the recording.
-
-    Options for (kind='frf'):
-
-        Same as for (kind='playrec')
-    """
-    # Code snippet to guarantee that generated object name is the declared at global scope
-    for frame, line in traceback.walk_stack(None):
-        varnames = frame.f_code.co_varnames
-        if varnames is ():
-            break
-    creation_file, creation_line, creation_function, \
-        creation_text = \
-        traceback.extract_stack(frame, 1)[0]
-    creation_name = creation_text.split("=")[0].strip()
-
-# Default Parameters
-    if freqMin is None:
-        freqMin = default.freqMin
-    if freqMax is None:
-        freqMax = default.freqMax
-    if samplingRate is None:
-        samplingRate = default.samplingRate
-    if device is None:
-        device = default.device
-    if inChannel is None:
-        inChannel = default.inChannel[:]
-    if outChannel is None:
-        outChannel = default.outChannel[:]
-
-# Kind REC
-    if kind in ['rec', 'record', 'recording', 'r']:
-        recordObj = RecMeasure(samplingRate=samplingRate, freqMin=freqMin, 
-                freqMax=freqMax, device=device, inChannels=inChannel, **kwargs)
-        if ('lengthDomain' in kwargs) or args:
-            if kwargs.get('lengthDomain') == 'time':
-                recordObj.lengthDomain = 'time'
-                try:
-                    recordObj.timeLength = kwargs.get('timeLength')
-                except KeyError:
-                    recordObj.timeLength = default.timeLength
-            elif kwargs.get('lengthDomain') == 'samples':
-                recordObj.lengthDomain = 'samples'
-                try:
-                    recordObj.fftDegree = kwargs.get('fftDegree')
-                except KeyError:
-                    recordObj.fftDegree = default.fftDegree
-        else:
-            recordObj.lengthDomain = 'samples'
-            recordObj.fftDegree = default.fftDegree
-        recordObj.creation_name = creation_name
-        return recordObj
-
-# Kind PLAYREC
-    elif kind in ['playrec', 'playbackrecord', 'pr']:
-        if ('excitation' in kwargs.keys()) or args:
-            signalIn = kwargs.get('excitation') or args[0]
-            kwargs.pop('excitation', None)
-        else:
-            signalIn = sweep(samplingRate=samplingRate,
-                             freqMin=freqMin,
-                             freqMax=freqMax,
-                             **kwargs)
-
-        playRecObj = PlayRecMeasure(excitation=signalIn, device=device,
-                inChannels=inChannel, outChannels=outChannel,
-                freqMin=freqMin, freqMax=freqMax, **kwargs)
-        playRecObj.creation_name = creation_name
-        return playRecObj
-
-# Kind FRF
-    elif kind in ['tf', 'frf', 'transferfunction', 'freqresponse']:
-        if ('excitation' in kwargs) or args:
-            signalIn = kwargs.get('excitation') or args[0]
-            kwargs.pop('excitation', None)
-        else:
-            signalIn = sweep(samplingRate=samplingRate,
-                             freqMin=freqMin,
-                             freqMax=freqMax,
-                             **kwargs)
-
-        frfObj = FRFMeasure(excitation=signalIn, device=device,
-                inChannels=inChannel, outChannels=outChannel,
-                freqMin=freqMin, freqMax=freqMax, **kwargs)
-        frfObj.creation_name = creation_name
-        return frfObj
-
-
-def stream(IO='IO',
-           device=None,
-           integration=None,
-           samplingRate=None,
-           inChannels=None,
-           outChannels=None,
-           duration=None,
-           excitation=None,
-           callback=None,
-           *args, **kwargs):
-    """
-    """
-    # Code snippet to guarantee that generated object name is the declared at global scope
-    for frame, line in traceback.walk_stack(None):
-        varnames = frame.f_code.co_varnames
-        if varnames is ():
-            break
-    creation_file, creation_line, creation_function, \
-        creation_text = \
-        traceback.extract_stack(frame, 1)[0]
-    creation_name = creation_text.split("=")[0].strip()
-
-    if device is None:
-        device = default.device
-    if integration is None:
-        integration = default.integration
-    if inChannels is None:
-        inChannels = default.inChannel[:]
-    if isinstance(excitation, SignalObj):
-        excit = True
-        excitData = excitation.timeSignal[:]
-        samplingRate = excitation.samplingRate
-        duration = excitation.timeLength
-        outChannels = excitation.channels[:]
-    else:
-        excit = False
-        if samplingRate is None:
-            samplingRate = default.samplingRate
-
-    if IO in ['I', 'in', 'input']:
-        stream = Streaming(device=device, integration=integration, inChannels=inChannels,
-                duration=duration, callback=callback, samplingRate=samplingRate, *args, **kwargs)
-
-    elif IO in ['O', 'out', 'output']:
-        if excit:
-            stream = Streaming(device=device, integration=integration, outChannels=outChannels,
-                    duration=duration, excitationData=excitData, samplingRate=samplingRate,
-                    callback=callback, *args, **kwargs)
-        else:
-            excitation = sweep(samplingRate=samplingRate)
-            outChannels = excitation.channels
-            duration = excitation.timeLength
-            excitData = excitation.timeSignal[:]
-            stream = Streaming(device=device, integration=integration, outChannels=outChannels,
-                    duration=duration, excitationData=excitData, samplingRate=samplingRate,
-                    callback=callback, *args, **kwargs)
-
-    elif IO in ['IO', 'in-out', 'input-output']:
-        if excit:
-            stream = Streaming(device=device, integration=integration, inChannels=inChannels,
-                    outChannels=outChannels, duration=duration, excitationData=excitData,
-                    samplingRate=samplingRate, callback=callback, *args, **kwargs)
-        else:
-            excitation = sweep(samplingRate=samplingRate)
-            outChannels = excitation.channels[:]
-            duration = excitation.timeLength
-            excitData = excitation.timeSignal[:]
-            stream = Streaming(device=device, integration=integration, inChannels=inChannels,
-                    outChannels=outChannels, duration=duration, excitationData=excitData,
-                    samplingRate=samplingRate, callback=callback, *args, **kwargs)
-    else:
-        raise ValueError("The IO parameter could not identify whether the\
-                         stream will be Input, Output or Input-Output type.")
-    stream.creation_name = creation_name
-    return stream
-
-
-
-def filter(order: int = 4,
-           nthOct: int = 3,
-           samplingRate: int = 44100,
-           minFreq: float = 20,
-           maxFreq: float = 20000,
-           refFreq: float = 1000,
-           base: int = 10) -> OctFilter:
-    # Code snippet to guarantee that generated object name is the declared at global scope
-    for frame, line in traceback.walk_stack(None):
-        varnames = frame.f_code.co_varnames
-        if varnames is ():
-            break
-    creation_file, creation_line, creation_function, \
-        creation_text = \
-        traceback.extract_stack(frame, 1)[0]
-    creation_name = creation_text.split("=")[0].strip()
-
-    of = OctFilter(order, nthOct, samplingRate, minFreq, maxFreq, refFreq, base)
-    of.creation_name = creation_name
-    return of
+# -*- coding: utf-8 -*-
+"""
+Generate:
+----------
+
+@Autores:
+- João Vitor Gutkoski Paes, joao.paes@eac.ufsm.br
+- Matheus Lazarin Alberto, mtslazarin@gmail.com
+
+    This submodule provides the tools for instantiating the measurement and
+    signal objects to be used. We strongly recommend the use of this submodule
+    instead of directly instantiating classes, except when necessary.
+
+    The signal generating functions already have set up a few good practices
+    on signal generation and reproduction through audio IO interfaces, like
+    silences at beginning and ending of the signal, as well as fade ins and
+    fade out to avoid abrupt audio currents from flowing and causing undesired
+    peaks at start/ending of reproduction.
+
+    On the measurement side, it tries to set up the environment by already
+    giving excitation signals, or by generating a SWEEP from default values
+
+    User intended functions:
+
+        >>> pytta.generate.sin()
+        >>> pytta.generate.sweep()
+        >>> pytta.generate.noise()
+        >>> pytta.generate.impulse()
+        >>> pytta.generate.measurement()
+
+    For further information see the specific function documentation
+"""
+
+
+# Import modules
+from pytta import default
+from pytta.classes import SignalObj, RecMeasure, FRFMeasure, \
+                          PlayRecMeasure, Streaming, OctFilter, \
+                          Result, ResultList
+from scipy import signal as ss
+import numpy as np
+import traceback
+
+
+def sin(Arms=0.5,
+        freq=1000,
+        timeLength=1,
+        phase=2*np.pi,
+        samplingRate=default.samplingRate,
+        fftDegree=None):
+    """
+    Generates a sine signal with the traditional parameters plus some PyTTa
+    options.
+
+    Creation parameters:
+    --------------------
+
+        * Arms (float) (optional):
+            The signal's RMS amplitude.
+
+            >>> Apeak = Arms*sqrt(2);
+
+        * freq (float) (optional):
+            Nothing to say;
+
+        * timeLength (float) (optional):
+            Sine timeLength in seconds;
+
+        * fftDegree (int) (optional);
+            2**fftDegree signal's number of samples;
+
+        * phase (float) (optional):
+            Sine phase in radians;
+
+        * samplingRate (int) (optional):
+            Nothing to say;
+
+    """
+    # Code snippet to guarantee that generated object name is the declared at global scope
+    for frame, line in traceback.walk_stack(None):
+        varnames = frame.f_code.co_varnames
+        if varnames is ():
+            break
+    creation_file, creation_line, creation_function, \
+        creation_text = \
+        traceback.extract_stack(frame, 1)[0]
+    creation_name = creation_text.split("=")[0].strip()
+
+    if fftDegree is not None:
+        timeLength = 2**(fftDegree)/samplingRate
+    t = np.linspace(0, timeLength - (1/samplingRate), samplingRate*timeLength)
+    sin = Arms*(2**(1/2)) * np.sin(2*np.pi*freq*t+phase)
+    sinSigObj = SignalObj(sin, domain='time', samplingRate=samplingRate)
+    sinSigObj.creation_name = creation_name
+    return sinSigObj
+
+
+def sweep(freqMin=None,
+          freqMax=None,
+          samplingRate=None,
+          fftDegree=None,
+          startMargin=None,
+          stopMargin=None,
+          method='logarithmic',
+          windowing='hann'):
+    """
+   Generates a chirp signal defined by the "method" input, windowed, with
+   silence interval at the beggining and end of the signal, plus a hanning
+   fade in and fade out.
+
+   >>> x = pytta.generate.sweep()
+   >>> x.plot_time()
+
+   Return a signalObj containing a logarithmic chirp signal from 17.8 Hz
+   to 22050 Hz, with a fade in beginning at 17.8 Hz time instant and ending at
+   the 20 Hz time instant; plus a fade out beginning at 20000 Hz time instant
+   and ending at 22050 Hz time instant.
+
+   The fade in and the fade out are made with half hanning window. First half
+   for the fade in and last half for the fade out. Different number of points
+   are used for each fade, so the number of time samples during each frequency
+   is respected.
+
+    """
+    # Code snippet to guarantee that generated object name is the declared at global scope
+    for frame, line in traceback.walk_stack(None):
+        varnames = frame.f_code.co_varnames
+        if varnames is ():
+            break
+    creation_file, creation_line, creation_function, \
+        creation_text = \
+        traceback.extract_stack(frame, 1)[0]
+    creation_name = creation_text.split("=")[0].strip()
+
+    if freqMin is None:
+        freqMin = default.freqMin
+    if freqMax is None:
+        freqMax = default.freqMax
+    if samplingRate is None:
+        samplingRate = default.samplingRate
+    if fftDegree is None:
+        fftDegree = default.fftDegree
+    if startMargin is None:
+        startMargin = default.startMargin
+    if stopMargin is None:
+        stopMargin = default.stopMargin
+
+    # frequency limits [Hz]
+    freqLimits = np.array([freqMin / (2**(1/6)),
+                           min(freqMax*(2**(1/6)),
+                               samplingRate/2)])
+    samplingTime = 1/samplingRate  # [s] sampling period
+
+    stopSamples = stopMargin*samplingRate
+    # [samples] initial silence number of samples
+
+    startSamples = startMargin*samplingRate
+    # [samples] ending silence number of samples
+
+    marginSamples = startSamples + stopSamples
+    # [samples] total silence number of samples
+
+    numSamples = 2**fftDegree  # [samples] full signal number of samples
+
+    sweepSamples = numSamples - marginSamples + 1
+    # [samples] actual sweep number of samples
+
+    if sweepSamples < samplingRate/10:
+        raise Exception('Too small resultant sweep. For such big margins you \
+                        must increase your fftDegree.')
+
+    sweepTime = sweepSamples/samplingRate  # [s] sweep's time length
+    timeVecSweep = np.arange(0, sweepTime, samplingTime)  # [s] time vector
+    if timeVecSweep.size > sweepSamples:
+        timeVecSweep = timeVecSweep[0:int(sweepSamples)]  # adjust length
+    sweep = 0.8*ss.chirp(timeVecSweep,
+                         freqLimits[0],
+                         sweepTime,
+                         freqLimits[1],
+                         'logarithmic',
+                         phi=-90)  # sweep, time domain
+    sweep = __do_sweep_windowing(sweep,
+                                 timeVecSweep,
+                                 freqLimits,
+                                 freqMin,
+                                 freqMax,
+                                 windowing)  # fade in and fade out
+    # add initial and ending sileces
+    timeSignal = np.concatenate((np.zeros(int(startSamples)),
+                                 sweep,
+                                 np.zeros(int(stopSamples))))
+    if timeSignal.size != numSamples:
+        timeSignal = timeSignal[0:int(numSamples)]  # adjust length
+
+    # transforms into a pytta signalObj and sets the correct name
+    sweepSignal = SignalObj(signalArray=timeSignal, domain='time', samplingRate=samplingRate)
+    sweepSignal.creation_name = creation_name
+
+    # pass on the frequency limits considering the fade in and fade out
+    sweepSignal.freqMin, sweepSignal.freqMax \
+        = freqLimits[0], freqLimits[1]
+    return sweepSignal
+
+
+def __do_sweep_windowing(inputSweep,
+                         timeVecSweep,
+                         freqLimits,
+                         freqMin,
+                         freqMax,
+                         window):
+    """
+    Applies a fade in and fade out that are minimum at the chirp start and end,
+    and maximum between the time intervals corresponding to Finf and Fsup.
+    """
+
+    # frequencies at time instants: freq(t)
+    freqSweep = freqLimits[0]*(
+            (freqLimits[1] / freqLimits[0])**(1/max(timeVecSweep)))\
+        ** timeVecSweep
+
+    # exact sample where the chirp reaches freqMin [Hz]
+    freqMinSample = np.where(freqSweep <= freqMin)
+    freqMinSample = freqMinSample[-1][-1]
+
+    # exact sample where the chirp reaches freqMax [Hz]
+    freqMaxSample = np.where(freqSweep <= freqMax)
+    freqMaxSample = len(freqSweep) - freqMaxSample[-1][-1]
+    windowStart = ss.hann(2*freqMinSample)
+    windowEnd = ss.hann(2*freqMaxSample)
+
+    # Uses first half of windowStart, last half of windowEnd, and a vector of
+    # ones with the remaining length, in between the half windows
+    fullWindow = np.concatenate((windowStart[0:freqMinSample],
+                                 np.ones(int(len(freqSweep)
+                                             - freqMinSample
+                                             - freqMaxSample + 1)),
+                                 windowEnd[freqMaxSample:-1]))
+    newSweep = fullWindow * inputSweep
+    return newSweep
+
+
+def noise(kind='white',
+          samplingRate=None,
+          fftDegree=None,
+          startMargin=None,
+          stopMargin=None,
+          windowing='hann'):
+    """
+    Generates a noise of kind White, Pink (TO DO) or Blue (TO DO), with a
+    silence at the beginning and ending of the signal, plus a fade in to avoid
+    abrupt speaker excursioning. All noises have normalized amplitude.
+
+        White noise is generated using numpy.randn between [[1];[-1]];
+
+        Pink noise is still in progress;
+
+        Blue noise is still in progress;
+    """
+    # Code snippet to guarantee that generated object name is the declared at global scope
+    for frame, line in traceback.walk_stack(None):
+        varnames = frame.f_code.co_varnames
+        if varnames is ():
+            break
+    creation_file, creation_line, creation_function, \
+        creation_text = \
+        traceback.extract_stack(frame, 1)[0]
+    creation_name = creation_text.split("=")[0].strip()
+
+    if samplingRate is None:
+        samplingRate = default.samplingRate
+    if fftDegree is None:
+        fftDegree = default.fftDegree
+    if startMargin is None:
+        startMargin = default.startMargin
+    if stopMargin is None:
+        stopMargin = default.stopMargin
+
+    # [samples] initial silence number of samples
+    stopSamples = stopMargin*samplingRate
+
+    # [samples] ending silence number of samples
+    startSamples = startMargin*samplingRate
+
+    # [samples] total silence number of samples
+    marginSamples = startSamples + stopSamples
+
+    # [samples] full signal number of samples
+    numSamples = 2**fftDegree
+
+    # [samples] Actual noise number of samples
+    noiseSamples = int(numSamples - marginSamples)
+    if kind.upper() in ['WHITE', 'FLAT']:
+        noiseSignal = np.random.randn(noiseSamples)
+#    elif kind.upper() == 'PINK:  # TODO
+#        noiseSignal = np.randn(Nnoise)
+#        noiseSignal = noiseSignal/max(abs(noiseSignal))
+#        noiseSignal = __do_pink_filtering(noiseSignal)
+#    elif kind.upper() == 'BLUE:  # TODO
+#        noiseSignal = np.randn(Nnoise)
+#        noiseSignal = noiseSignal/max(abs(noiseSignal))
+#        noiseSignal = __do_blue_filtering(noiseSignal)
+
+    noiseSignal = __do_noise_windowing(noiseSignal, noiseSamples, windowing)
+    noiseSignal = noiseSignal / max(abs(noiseSignal))
+    noiseSignal = np.concatenate((np.zeros(int(startSamples)),
+                                 noiseSignal,
+                                 np.zeros(int(stopSamples))))
+    noiseSignal = SignalObj(signalArray=noiseSignal, domain='time',
+                            freqMin=default.freqMin, freqMax=default.freqMax,
+                            samplingRate=samplingRate)
+    noiseSignal.creation_name = creation_name
+    return noiseSignal
+
+
+def __do_noise_windowing(inputNoise,
+                         noiseSamples,
+                         window):
+    # sample equivalent to the first five percent of noise duration
+    fivePercentSample = int((5/100) * (noiseSamples))
+    windowStart = ss.hann(2*fivePercentSample)
+    fullWindow = np.concatenate((windowStart[0:fivePercentSample],
+                                 np.ones(int(noiseSamples-fivePercentSample))))
+    newNoise = fullWindow * inputNoise
+    return newNoise
+
+
+def impulse(samplingRate=None,
+            fftDegree=None):
+    """
+    Generates a normalized impulse signal at time zero,
+    with zeros to fill the time length
+    """
+    # Code snippet to guarantee that generated object name is the declared at global scope
+    for frame, line in traceback.walk_stack(None):
+        varnames = frame.f_code.co_varnames
+        if varnames is ():
+            break
+    creation_file, creation_line, creation_function, \
+        creation_text = \
+        traceback.extract_stack(frame, 1)[0]
+    creation_name = creation_text.split("=")[0].strip()
+
+    if samplingRate is None:
+        samplingRate = default.samplingRate
+    if fftDegree is None:
+        fftDegree = default.fftDegree
+
+    numSamples = 2**fftDegree
+    impulseSignal = (numSamples / samplingRate) \
+        * np.ones(numSamples) + 1j * np.random.randn(numSamples)
+    impulseSignal = np.real(np.fft.ifft(impulseSignal))
+    impulseSignal = impulseSignal / max(impulseSignal)
+    impulseSignal = SignalObj(signalArray=impulseSignal, domain='time', samplingRate=samplingRate)
+    impulseSignal.creation_name = creation_name
+    return impulseSignal
+
+
+def measurement(kind='playrec',
+                samplingRate=None,
+                freqMin=None,
+                freqMax=None,
+                device=None,
+                inChannel=None,
+                outChannel=None,
+                *args,
+                **kwargs):
+    """
+    Generates a measurement object of type Recording, Playback and Recording,
+    Transferfunction, with the proper initiation arguments, a sampling rate,
+    frequency limits, audio input and output devices and channels
+
+        >>> pytta.generate.measurement(kind,
+                                       [lengthDomain,
+                                       fftDegree,
+                                       timeLength,
+                                       excitation],
+                                       samplingRate,
+                                       freqMin,
+                                       freqMax,
+                                       device,
+                                       inChannel,
+                                       outChannel,
+                                       comment)
+
+    The parameters between brackets are different for each value of the (kind)
+    parameter.
+
+    >>> msRec = pytta.generate.measurement(kind='rec')
+    >>> msPlayRec = pytta.generate.measurement(kind='playrec')
+    >>> msFRF = pytta.generate.measurement(kind='frf')
+
+    The input arguments may be different for each measurement kind.
+
+    Options for (kind='rec'):
+
+        - lengthDomain: 'time' or 'samples', defines if the recording length
+            will be set by time length, or number of samples;
+
+        - timeLength: [s] used only if (domain='time'), set the duration of the
+            recording, in seconds;
+
+        - fftDegree: represents a power of two value that defines the number of
+            samples to be recorded:
+
+                >>> numSamples = 2**fftDegree
+
+        - samplingRate: [Hz] sampling frequency of the recording;
+        - freqMin: [Hz] smallest frequency of interest;
+        - freqMax: [Hz] highest frequency of interest;
+        - device: audio I/O device to use for recording;
+        - inChannel: list of active channels to record;
+        - comment: any commentary about the recording.
+
+
+    Options for (kind='playrec'):
+
+        - excitation: object of SignalObj class, used for the playback.
+        - samplingRate: [Hz] sampling frequency of the recording;
+        - freqMin: [Hz] smallest frequency of interest;
+        - freqMax: [Hz] highest frequency of interest;
+        - device: audio I/O device to use for recording;
+        - inChannel: list of active channels to record;
+        - outChannel: list of active channels to send the playback signal, for
+            M channels it is mandatory for the excitation signal to have M
+            columns in the timeSignal parameter.
+        - comment: any commentary about the recording.
+
+    Options for (kind='frf'):
+
+        Same as for (kind='playrec')
+    """
+    # Code snippet to guarantee that generated object name is the declared at global scope
+    for frame, line in traceback.walk_stack(None):
+        varnames = frame.f_code.co_varnames
+        if varnames is ():
+            break
+    creation_file, creation_line, creation_function, \
+        creation_text = \
+        traceback.extract_stack(frame, 1)[0]
+    creation_name = creation_text.split("=")[0].strip()
+
+# Default Parameters
+    if freqMin is None:
+        freqMin = default.freqMin
+    if freqMax is None:
+        freqMax = default.freqMax
+    if samplingRate is None:
+        samplingRate = default.samplingRate
+    if device is None:
+        device = default.device
+    if inChannel is None:
+        inChannel = default.inChannel[:]
+    if outChannel is None:
+        outChannel = default.outChannel[:]
+
+# Kind REC
+    if kind in ['rec', 'record', 'recording', 'r']:
+        recordObj = RecMeasure(samplingRate=samplingRate, freqMin=freqMin, 
+                freqMax=freqMax, device=device, inChannels=inChannel, **kwargs)
+        if ('lengthDomain' in kwargs) or args:
+            if kwargs.get('lengthDomain') == 'time':
+                recordObj.lengthDomain = 'time'
+                try:
+                    recordObj.timeLength = kwargs.get('timeLength')
+                except KeyError:
+                    recordObj.timeLength = default.timeLength
+            elif kwargs.get('lengthDomain') == 'samples':
+                recordObj.lengthDomain = 'samples'
+                try:
+                    recordObj.fftDegree = kwargs.get('fftDegree')
+                except KeyError:
+                    recordObj.fftDegree = default.fftDegree
+        else:
+            recordObj.lengthDomain = 'samples'
+            recordObj.fftDegree = default.fftDegree
+        recordObj.creation_name = creation_name
+        return recordObj
+
+# Kind PLAYREC
+    elif kind in ['playrec', 'playbackrecord', 'pr']:
+        if ('excitation' in kwargs.keys()) or args:
+            signalIn = kwargs.get('excitation') or args[0]
+            kwargs.pop('excitation', None)
+        else:
+            signalIn = sweep(samplingRate=samplingRate,
+                             freqMin=freqMin,
+                             freqMax=freqMax,
+                             **kwargs)
+
+        playRecObj = PlayRecMeasure(excitation=signalIn, device=device,
+                inChannels=inChannel, outChannels=outChannel,
+                freqMin=freqMin, freqMax=freqMax, **kwargs)
+        playRecObj.creation_name = creation_name
+        return playRecObj
+
+# Kind FRF
+    elif kind in ['tf', 'frf', 'transferfunction', 'freqresponse']:
+        if ('excitation' in kwargs) or args:
+            signalIn = kwargs.get('excitation') or args[0]
+            kwargs.pop('excitation', None)
+        else:
+            signalIn = sweep(samplingRate=samplingRate,
+                             freqMin=freqMin,
+                             freqMax=freqMax,
+                             **kwargs)
+
+        frfObj = FRFMeasure(excitation=signalIn, device=device,
+                inChannels=inChannel, outChannels=outChannel,
+                freqMin=freqMin, freqMax=freqMax, **kwargs)
+        frfObj.creation_name = creation_name
+        return frfObj
+
+
+def stream(IO='IO',
+           device=None,
+           integration=None,
+           samplingRate=None,
+           inChannels=None,
+           outChannels=None,
+           duration=None,
+           excitation=None,
+           callback=None,
+           *args, **kwargs):
+    """
+    """
+    # Code snippet to guarantee that generated object name is the declared at global scope
+    for frame, line in traceback.walk_stack(None):
+        varnames = frame.f_code.co_varnames
+        if varnames is ():
+            break
+    creation_file, creation_line, creation_function, \
+        creation_text = \
+        traceback.extract_stack(frame, 1)[0]
+    creation_name = creation_text.split("=")[0].strip()
+
+    if device is None:
+        device = default.device
+    if integration is None:
+        integration = default.integration
+    if inChannels is None:
+        inChannels = default.inChannel[:]
+    if isinstance(excitation, SignalObj):
+        excit = True
+        excitData = excitation.timeSignal[:]
+        samplingRate = excitation.samplingRate
+        duration = excitation.timeLength
+        outChannels = excitation.channels[:]
+    else:
+        excit = False
+        if samplingRate is None:
+            samplingRate = default.samplingRate
+
+    if IO in ['I', 'in', 'input']:
+        stream = Streaming(device=device, integration=integration, inChannels=inChannels,
+                duration=duration, callback=callback, samplingRate=samplingRate, *args, **kwargs)
+
+    elif IO in ['O', 'out', 'output']:
+        if excit:
+            stream = Streaming(device=device, integration=integration, outChannels=outChannels,
+                    duration=duration, excitationData=excitData, samplingRate=samplingRate,
+                    callback=callback, *args, **kwargs)
+        else:
+            excitation = sweep(samplingRate=samplingRate)
+            outChannels = excitation.channels
+            duration = excitation.timeLength
+            excitData = excitation.timeSignal[:]
+            stream = Streaming(device=device, integration=integration, outChannels=outChannels,
+                    duration=duration, excitationData=excitData, samplingRate=samplingRate,
+                    callback=callback, *args, **kwargs)
+
+    elif IO in ['IO', 'in-out', 'input-output']:
+        if excit:
+            stream = Streaming(device=device, integration=integration, inChannels=inChannels,
+                    outChannels=outChannels, duration=duration, excitationData=excitData,
+                    samplingRate=samplingRate, callback=callback, *args, **kwargs)
+        else:
+            excitation = sweep(samplingRate=samplingRate)
+            outChannels = excitation.channels[:]
+            duration = excitation.timeLength
+            excitData = excitation.timeSignal[:]
+            stream = Streaming(device=device, integration=integration, inChannels=inChannels,
+                    outChannels=outChannels, duration=duration, excitationData=excitData,
+                    samplingRate=samplingRate, callback=callback, *args, **kwargs)
+    else:
+        raise ValueError("The IO parameter could not identify whether the\
+                         stream will be Input, Output or Input-Output type.")
+    stream.creation_name = creation_name
+    return stream
+
+
+
+def filter(order: int = 4,
+           nthOct: int = 3,
+           samplingRate: int = 44100,
+           minFreq: float = 20,
+           maxFreq: float = 20000,
+           refFreq: float = 1000,
+           base: int = 10) -> OctFilter:
+    # Code snippet to guarantee that generated object name is the declared at global scope
+    for frame, line in traceback.walk_stack(None):
+        varnames = frame.f_code.co_varnames
+        if varnames is ():
+            break
+    creation_file, creation_line, creation_function, \
+        creation_text = \
+        traceback.extract_stack(frame, 1)[0]
+    creation_name = creation_text.split("=")[0].strip()
+
+    of = OctFilter(order, nthOct, samplingRate, minFreq, maxFreq, refFreq, base)
+    of.creation_name = creation_name
+    return of
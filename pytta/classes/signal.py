# -*- coding: utf-8 -*-

import os
import json
import zipfile
import numpy as np
import matplotlib.pyplot as plt
import scipy.signal as ss
import scipy.io as sio
import sounddevice as sd
import time
from warnings import warn
from pytta import default
from pytta.classes import _base


class SignalObj(_base.PyTTaObj):
    """
    Signal object class.

    Creation parameters:
    ------------

        * signalArray (ndarray | list), (NumPy array):
            signal at specified domain

        * domain ('time'), (str):
            domain of the input array;

        * samplingRate (44100), (int):
            signal's sampling rate;

        * freqMin (20), (int):
            minimum frequency bandwidth limit;

        * freqMax (20000), (int):
            maximum frequency bandwidth limit;

        * comment ('No comments.'), (str):
            some commentary about the signal or measurement object;


    Attributes:
    ------------

        * timeSignal (ndarray), (NumPy array):
            signal at time domain;

        * timeVector (ndarray), (NumPy array):
            time reference vector for timeSignal;

        * freqSignal (ndarray), (NumPy array):
            signal at frequency domain;

        * freqVector (ndarray), (NumPy array):
            frequency reference vector for freqSignal;

        * unit (None), (str):
            signal's unit. May be 'V' or 'Pa';

        * channelName (dict), (dict/str):
            channels name dict;

        * lengthDomain ('time'), (str):
            input array's domain. May be 'time' or 'samples';

        * timeLength (seconds), (float):
            signal's duration;

        * fftDegree (fftDegree), (float):
            2**fftDegree signal's number of samples;

        * numSamples (samples), (int):
            signal's number of samples


    Methods:
    ---------

        * num_channels():
            return the number of channels in the instace;

        * max_level():
            return the channel's max levels;

        * play():
            reproduce the timeSignal with default output device;

        * plot_time():
            generates the signal's historic graphic;

        * plot_freq():
            generates the signal's spectre graphic;

        * calib_voltage(refSignalObj,refVrms,refFreq):
            voltage calibration from an input SignalObj;

        * calib_pressure(refSignalObj,refPrms,refFreq):
            pressure calibration from an input SignalObj;

        * save_mat(filename):
            save a SignalObj to a .mat file;
    """

    def __init__(self,
                 signalArray=np.array([0], ndmin=2, dtype='float32').T,
                 domain='time',
                 *args,
                 **kwargs):
        # Converting signalArray from list to np.array
        if isinstance(signalArray, list):
            signalArray = np.array(signalArray, dtype='float32', ndmin=2).T
        # Checking input array dimensions
        if len(signalArray.shape) > 2:
            message = "No 'pyttaObj' is able handle to arrays with more \
                       than 2 dimensions, '[:,:]', YET!."
            raise AttributeError(message)
        elif len(signalArray.shape) == 1:
            signalArray = np.array(signalArray, ndmin=2, dtype='float32')
        if signalArray.shape[1] > signalArray.shape[0]:
            signalArray = signalArray.T

        super().__init__(*args, **kwargs)

        self.channels = _base.ChannelsList()
        self.lengthDomain = domain
        if self.lengthDomain == 'freq':
            self.freqSignal = signalArray  # [-] signal in frequency domain
        elif self.lengthDomain == 'time':
            self.timeSignal = signalArray  # [-] signal in time domain
        else:
            self.timeSignal = signalArray
            self.lengthDomain = 'time'
            print('Taking the input as a time domain signal')

# SignalObj Properties
    @property
    def timeVector(self):
        return self._timeVector

    @property
    def freqVector(self):
        return self._freqVector

    @property
    def timeSignal(self):
        return self._timeSignal

    @timeSignal.setter
    def timeSignal(self, newSignal):
        if isinstance(newSignal, np.ndarray):
            if self.size_check(newSignal) == 1:
                newSignal = np.array(newSignal, ndmin=2, dtype='float32')
            if newSignal.shape[1] > newSignal.shape[0]:
                newSignal = newSignal.T
            self._timeSignal = np.array(newSignal, dtype='float32')
            self._freqSignal = np.fft.rfft(self._timeSignal, axis=0, norm=None)
            self._freqSignal = 1/len(self._freqSignal)*self._freqSignal
            # number of samples
            self._numSamples = len(self._timeSignal)
            # size parameter
            self._fftDegree = np.log2(self._numSamples)
            # duration in [s]
            self._timeLength = self.numSamples/self.samplingRate
            # [s] time vector (x axis)
            self._timeVector = np.arange(0, self.timeLength,
                                         1/self.samplingRate)
            # [Hz] frequency vector (x axis)
            self._freqVector = np.linspace(0, (self.numSamples - 1) *
                                           self.samplingRate /
                                           (2*self.numSamples),
                                           (self.numSamples/2)+1
                                           if self.numSamples % 2 == 0
                                           else (self.numSamples+1)/2)
            self.channels.conform_to(self)
        else:
            raise TypeError('Input array must be a numpy ndarray')
        return

    @property
    def freqSignal(self):
        return self._freqSignal

    @freqSignal.setter
    def freqSignal(self, newSignal):
        if isinstance(newSignal, np.ndarray):
            if self.size_check(newSignal) == 1:
                newSignal = np.array(newSignal, ndmin=2)
            if newSignal.shape[1] > newSignal.shape[0]:
                newSignal = newSignal.T
            self._freqSignal = np.array(newSignal)
            self._timeSignal = np.array(np.fft.irfft(self._freqSignal,
                                                     axis=0, norm=None),
                                        dtype='float32')
            self._numSamples = len(self.timeSignal)  # [-] number of samples
            self._fftDegree = np.log2(self.numSamples)  # [-] size parameter
            self._timeLength = self.numSamples/self.samplingRate
            self._timeVector = np.arange(0, self.timeLength,
                                         1/self.samplingRate)
            self._freqVector = np.linspace(0, (self.numSamples-1) *
                                           self.samplingRate /
                                           (2*self.numSamples),
                                           ((self.numSamples/2) + 1
                                           if self.numSamples % 2 == 0
                                           else (self.numSamples+1)/2)[:, 0])
            self.channels.conform_to(self)
        else:
            raise TypeError('Input array must be a numpy ndarray')
        return

    @property
    def coordinates(self):
        coords = []
        for chIndex in range(self.numChannels):
            coords.append(self.channels[chIndex].coordinates)
        return coords

    @property
    def orientation(self):
        orientations = []
        for chIndex in range(self.numChannels):
            orientations.append(self.channels[chIndex].orientation)
        return orientations

# SignalObj Methods
    def mean(self):
        print('DEPRECATED! This method will be renamed to',
              ':method:``.chmean()``',
              'Remember to review your code :D')
        return self.chmean()

    def chmean(self):
        """
        Returns a signal object with the arithmetic mean channel-wise
        (column-wise) with same number of samples and sampling rate.
        """
        print('New method name in version 0.1.0!',
              'Remember to review your code.')
        return SignalObj(signalArray=np.mean(self.timeSignal, axis=1,
                                             dtype=self.timeSignal.dtype),
                         lengthDomain='time', samplingRate=self.samplingRate)

    @property
    def numChannels(self):
        try:
            numChannels = self.timeSignal.shape[1]
        except IndexError:
            numChannels = 1
        return numChannels

    def num_channels(self):  # DEPRECATED
        warn(DeprecationWarning("This method is DEPRECATED and being replaced by .numChannels property."))
        return self.numChannels

    def max_level(self):
        maxlvl = []
        for chIndex in range(self.numChannels):
            maxAmplitude = np.max(np.abs(self.timeSignal[:, chIndex]))
            maxlvl.append(20*np.log10(maxAmplitude /
                                      self.channels[chIndex].dBRef))
        return maxlvl

    def size_check(self, inputArray=[]):
        if inputArray == []:
            inputArray = self.timeSignal[:]
        return np.size(inputArray.shape)

    def play(self, outChannel=None, latency='low', **kwargs):
        """
        Play method
        """
        if outChannel is None:
<<<<<<< HEAD
            outChannel = np.arange(1, self.num_channels()+1)
=======
            if self.numChannels <= 1:
                outChannel = default.outChannel
            elif self.numChannels > 1:
                outChannel = np.arange(1, self.numChannels+1)
>>>>>>> ef201a10
        sd.play(self.timeSignal, self.samplingRate,
                mapping=outChannel, **kwargs)
        return

    def plot_time(self):
        """
        Time domain plotting method
        """
        plt.figure(figsize=(10, 5))
        if self.num_channels() > 1:
            for chIndex in range(self.numChannels):
                label = self.channels[chIndex].name +\
                        ' [' + self.channels[chIndex].unit + ']'
                plt.plot(self.timeVector,
                         self.timeSignal[:, chIndex], label=label)
        else:
            chIndex = 0
            label = self.channels[chIndex].name +\
                ' [' + self.channels[chIndex].unit + ']'
            plt.plot(self.timeVector[:self.timeSignal.shape[0]],
                     self.timeSignal[:, chIndex], label=label)
        plt.legend(loc='best')
        plt.grid(color='gray', linestyle='-.', linewidth=0.4)
        plt.axis((self.timeVector[0] - 10/self.samplingRate,
                  self.timeVector[-1] + 10/self.samplingRate,
                  1.05 * np.min(self.timeSignal),
                  1.05 * np.max(self.timeSignal)))
        plt.xlabel(r'$Time$ [s]')
        plt.ylabel(r'$Amplitude$')
        return

    def plot_time_dB(self):
        """
        Time domain plotting method
        """
        plt.figure(figsize=(10, 5))
        if self.numChannels > 1:
            for chIndex in range(self.numChannels):
                label = self.channels[chIndex].name +\
                        ' [' + self.channels[chIndex].unit + ']'
                plt.plot(self.timeVector,
                         10*np.log10(self.timeSignal[:, chIndex]**2), label=label)
        else:
            chIndex = 0
            label = self.channels[chIndex].name +\
                ' [' + self.channels[chIndex].unit + ']'
            plt.plot(self.timeVector,
                     10*np.log10(self.timeSignal[:, chIndex]**2), label=label)
        plt.legend(loc='best')
        plt.grid(color='gray', linestyle='-.', linewidth=0.4)
        plt.axis((self.timeVector[0] - 10/self.samplingRate,
                  self.timeVector[-1] + 10/self.samplingRate,
                  1.05 * np.min(self.timeSignal),
                  1.05 * np.max(self.timeSignal)))
        plt.xlabel(r'$Time$ [s]')
        plt.ylabel(r'$Amplitude$')
        return

    def plot_freq(self, smooth=False):
        """
        Frequency domain dB plotting method
        """
        plt.figure(figsize=(10, 5))
        if self.numChannels > 1:
            for chIndex in range(0, self.numChannels):
                if smooth:
                    Signal = ss.savgol_filter(np.squeeze(np.abs(
                             self.freqSignal[:, chIndex]) / (2**(1/2))),
                             31, 3)
                else:
                    Signal = self.freqSignal[:, chIndex] / (2**(1/2))
                dBSignal = 20 * np.log10(np.abs(Signal)
                                         / self.channels[chIndex].dBRef)
                label = self.channels[chIndex].name \
                    + ' [' + self.channels[chIndex].dBName + ' ref.: ' \
                    + str(self.channels[chIndex].dBRef) + ' ' \
                    + self.channels[chIndex].unit + ']'
                plt.semilogx(self.freqVector, dBSignal, label=label)
        else:
            chIndex = 0
            if smooth:
                Signal = ss.savgol_filter(np.squeeze(np.abs(
                         self.freqSignal[:, chIndex]) / (2**(1/2))),
                         31, 3)
            else:
                Signal = self.freqSignal[:, chIndex] / (2**(1/2))
            dBSignal = 20 * np.log10(np.abs(Signal)
                                     / self.channels[chIndex].dBRef)
            label = self.channels[chIndex].name + ' ['\
                + self.channels[chIndex].dBName + ' ref.: '\
                + str(self.channels[chIndex].dBRef) + ' '\
                + self.channels[chIndex].unit + ']'
            plt.semilogx(self.freqVector, dBSignal, label=label)
        plt.grid(color='gray', linestyle='-.', linewidth=0.4)
        plt.legend(loc='best')
        if np.max(dBSignal) > 0:
            ylim = [1.05*np.min(dBSignal), 1.12*np.max(dBSignal)]
        else:
            ylim = [np.min(dBSignal) - 2, np.max(dBSignal) + 2]
        plt.axis((self.freqMin, self.freqMax, ylim[0], ylim[1]))
        plt.xlabel(r'$Frequency$ [Hz]')
        plt.ylabel(r'$Magnitude$ in dB')
        return

    def plot_spectrogram(self, window='hann', winSize=1024, overlap=0.5):
        _spectrogram, _specTime, _specFreq\
            = self._calc_spectrogram(self.timeSignal[:, 0], overlap,
                                     window, winSize)
        plt.pcolormesh(_specTime, _specFreq, _spectrogram,
                       cmap=plt.jet(), vmin=-120)
        plt.xlabel(r'$Time$ [s]')
        plt.ylabel(r'$Frequency$ [Hz]')
        plt.colorbar()
        return

    def calib_voltage(self, chIndex, refSignalObj, refVrms=1, refFreq=1000):
        """
        calibVoltage method: use informed SignalObj with a calibration voltage
        signal, and the reference RMS voltage to calculate the Correction
        Factor.

            >>> SignalObj.calibVoltage(chIndex,refSignalObj,refVrms,refFreq)

        Parameters:
        ------------

            * chIndex (), (int):
                channel index for calibration. Starts in 0;

            * refSignalObj (), (SignalObj):
                SignalObj with the calibration recorded signal;

            * refVrms (1.00), (float):
                the reference voltage provided by the voltage calibrator;

            * refFreq (1000), (int):
                the reference sine frequency provided by the voltage
                calibrator;
        """
        if chIndex in range(self.numChannels):
            self.channels[chIndex].calib_volt(refSignalObj, refVrms, refFreq)
            self.timeSignal[:, chIndex] = self.timeSignal[:, chIndex]\
                * self.channels[chIndex].CF
            self.channels[chIndex].calibCheck = True
        else:
            raise IndexError('chIndex greater than channels number')
        return

    def calib_pressure(self, chIndex, refSignalObj,
                       refPrms=1.00, refFreq=1000):
        """
        calibPressure method: use informed SignalObj, with a calibration
        acoustic pressure signal, and the reference RMS acoustic pressure to
        calculate the Correction Factor.

            >>> SignalObj.calibPressure(chIndex,refSignalObj,refPrms,refFreq)

        Parameters:
        -------------

            * chIndex (), (int):
                channel index for calibration. Starts in 0;

            * refSignalObj (), (SignalObj):
                SignalObj with the calibration recorded signal;

            * refPrms (1.00), (float):
                the reference pressure provided by the acoustic calibrator;

            * refFreq (1000), (int):
                the reference sine frequency provided by the acoustic
                calibrator;
        """

        if chIndex in range(self.numChannels):
            self.channels[chIndex].calib_press(refSignalObj, refPrms, refFreq)
            self.timeSignal[:, chIndex] = self.timeSignal[:, chIndex]\
                * self.channels[chIndex].CF
            self.channels[chIndex].calibCheck = True
        else:
            raise IndexError('chIndex greater than channels number')
        return

    def _to_dict(self):
        out = super()._to_dict()
        out['channels'] = self.channels._to_dict()
        out['timeSignalAddress'] = {'timeSignal': self.timeSignal[:]}
        return out

    def save(self, dirname=time.ctime(time.time())):
        mySigObj = self._to_dict()
        with zipfile.ZipFile(dirname + '.pytta', 'w') as zdir:
            filename = 'timeSignal.mat'
            with open(filename, 'wb+'):
                sio.savemat(filename, mySigObj['timeSignalAddress'],
                            do_compression=True,
                            format='5', oned_as='column')
            zdir.write(filename, compress_type=zipfile.ZIP_DEFLATED)
            os.remove(filename)
            mySigObj['timeSignalAddress'] = filename
            filename = 'SignalObj.json'
            with open(filename, 'w') as f:
                json.dump(mySigObj, f, indent=4)
            zdir.write(filename, compress_type=zipfile.ZIP_DEFLATED)
            os.remove(filename)
        return dirname + '.pytta'

    def __truediv__(self, other):
        """
        Frequency domain division method
        """
        if type(other) != type(self):
            raise TypeError("A SignalObj can only operate with other alike.")
        if other.samplingRate != self.samplingRate:
            raise TypeError("Both SignalObj must have the same sampling rate.")
        result = SignalObj(np.zeros(self.timeSignal.shape),
                           samplingRate=self.samplingRate)
        result.channels = self.channels
        if self.numChannels > 1:
            if other.numChannels > 1:
                if other.numChannels != self.numChannels:
                    raise ValueError("Both signal-like objects must have the \
                                     same number of channels.")
                result_freqSignal = np.zeros(self.freqSignal.shape,
                                             dtype=np.complex_)
                for channel in range(other.numChannels):
                    result.freqSignal[:, channel] = \
                        self.freqSignal[:, channel] \
                        / other.freqSignal[:, channel]
                result.freqSignal = result_freqSignal
            else:
                result_freqSignal = np.zeros(self.freqSignal.shape,
                                             dtype=np.complex_)
                for channel in range(self.numChannels):
                    result_freqSignal[:, channel] = \
                        self.freqSignal[:, channel] \
                        / other.freqSignal[:, 0]
                result.freqSignal = result_freqSignal
        else:
            result.freqSignal = self.freqSignal / other.freqSignal
        result.channels = self.channels / other.channels
        return result

    def __add__(self, other):
        """
        Time domain addition method
        """
        if type(other) != type(self):
            raise TypeError("A SignalObj can only operate with other alike.")
        if other.samplingRate != self.samplingRate:
            raise TypeError("Both SignalObj must have the same sampling rate.")
        result = SignalObj(samplingRate=self.samplingRate)
        result.domain = 'time'
        if self.numChannels > 1:
            if other.numChannels > 1:
                if other.numChannels != self.numChannels:
                    raise ValueError("Both signal-like objects must have\
                                     the same number of channels.")
                for channel in range(other.numChannels):
                    result.timeSignal = self._timeSignal[:, channel]\
                        + other._timeSignal[:, channel]
            else:
                for channel in range(other.numChannels):
                    result.timeSignal = self._timeSignal[:, channel]\
                        + other._timeSignal
        else:
            result.timeSignal = self._timeSignal + other._timeSignal
        return result

    def __sub__(self, other):
        """
        Time domain subtraction method
        """
        if type(other) != type(self):
            raise TypeError("A SignalObj can only operate with other alike.")
        if other.samplingRate != self.samplingRate:
            raise TypeError("Both SignalObj must have the same sampling rate.")
        result = SignalObj(samplingRate=self.samplingRate)
        result.domain = 'time'
        if self.numChannels > 1:
            if other.numChannels > 1:
                if other.numChannels != self.numChannels:
                    raise ValueError("Both signal-like objects must have\
                                     the same number of channels.")
                for channel in range(other.numChannels):
                    result.timeSignal = self._timeSignal[:, channel]\
                        - other._timeSignal[:, channel]
            else:
                for channel in range(other.numChannels):
                    result.timeSignal = self._timeSignal[:, channel]\
                        - other._timeSignal
        else:
            result.timeSignal = self._timeSignal - other._timeSignal
        return result

    def __repr__(self):
        return (f'{self.__class__.__name__}('
                f'SignalArray=ndarray, domain={self.lengthDomain!r}, '
                f'samplingRate={self.samplingRate!r}, '
                f'freqMin={self.freqMin!r}, '
                f'freqMax={self.freqMax!r}, '
                f'comment={self.comment!r})')

    def __getitem__(self, key):
        if key > self.numChannels:
            raise IndexError("Index out of bounds.")
        elif key < 0:
            key += self.numChannels
        return SignalObj(self.timeSignal[:, key], 'time', self.samplingRate)

    def _calc_spectrogram(self, timeData=None, overlap=0.5,
                          winType='hann', winSize=1024, *, channel=0):
        if timeData is None:
            timeData = self.timeSignal
            if self.numChannels > 1 :
                timeData = timeData[:, channel]
        window = eval('ss.windows.' + winType)(winSize)
        nextIdx = int(winSize*overlap)
        rng = int(timeData.shape[0]/winSize/overlap - 1)
        _spectrogram = np.zeros((winSize//2 + 1, rng))
        _specFreq = np.linspace(0, self.samplingRate//2, winSize//2 + 1)
        _specTime = np.linspace(0, self.timeVector[-1], rng)
        for N in range(rng):
            try:
                strIdx = N*nextIdx
                endIdx = winSize + N*nextIdx
                sliceAudio = window*timeData[strIdx:endIdx]
                sliceFFT = np.fft.rfft(sliceAudio, axis=0)
                sliceMag = np.absolute(sliceFFT) * (2/sliceFFT.size)
                _spectrogram[:, N] = 20*np.log10(sliceMag)
            except IndexError:
                sliceAudio = timeData[-winSize:]
                sliceFFT = np.fft.rfft(sliceAudio, axis=0)
                sliceMag = np.absolute(sliceFFT) * (2/sliceFFT.size)
                _spectrogram[:, N] = 20*np.log10(sliceMag)
        return _spectrogram, _specTime, _specFreq


# ImpulsiveResponse class
class ImpulsiveResponse(_base.PyTTaObj):
    """
        This class is a container of SignalObj, intended to provide a system's
        impulsive response along with the excitation signal and the recorded
        signal used to compute the response.

        The access to this class is (TODO) provided by the function:

            >>> pytta.get_IR( excitation (SignalOjb), recording (SignalOjb),
                              coordinates (dict), method (str),
                              winType (str | tuple), winSize (int),
                              overlap (float))

        And as an output of the FRFMeasure.run() method:

            >>> myMeas = pytta.generate.measurement('frf')
            >>> myIR = myMeas.run()
            >>> type(myIR)
            classes.ImpulsiveResponse

        The parameter passed down to the function are the same that initialize
        the class, and are explained as follows:

        Creation parameters:
        ---------------------

            * excitation (SignalObj):
                The signal-like object used as excitation signal on the
                measurement-like object;

            * recording (SignalObj):
                the recorded signal-like object, obtained directly from the
                audio interface used on the measurement-like object;

            * coordinates (dict):
                A dict that contains the following keys:

                    * points (list):
                        A list handled by the get_channels_points(ch) and
                        set_channels_points(ch, pt) object methods. Must be
                        organized as [ [x1, y1, z1], [x2, y2, z2], ...] with
                        x, y and z standing for the distance from the
                        reference point;

                    * reference (str):
                        A short description of a place that is considered the
                        system origin, e.g. 'south-east-floor corner';

                    * unit (str):
                        The unit in which the points values are taken,
                        e.g. 'm';

            * method (str):
                The way that the impulsive response should be computed, accepts
                "linear", "H1", "H2" and "Ht" as values:

                    * "linear":
                        Computes using the spectral division of the signals;

                    * "H1":
                        Uses power spectral density Ser divided by See, with
                        "e" standing for "excitation" and "r" for "recording;

                    * "H2":
                        uses power spectral density Srr divided by Sre, with
                        "e" standing for "excitation" and "r" for "recording;

                    * "Ht":
                        uses the formula: TODO;

            * winType (str | tuple) (optional):
                The name of the window used by the scipy.signal.csd function
                to compute the power spectral density, (only for method="H1",
                method="H2" and method="Ht"). The possible values are:

                    >>> boxcar, triang, blackman, hamming, hann, bartlett,
                        flattop, parzen, bohman, blackmanharris, nuttall,
                        barthann, kaiser (needs beta), gaussian (needs standard
                        deviation), general_gaussian (needs power, width),
                        slepian (needs width), dpss (needs normalized half-
                        bandwidth), chebwin (needs attenuation), exponential
                        (needs decay scale), tukey (needs taper fraction).

                If the window requires no parameters, then window can be
                a string.

                If the window requires parameters, then window must be a tuple
                with the first argument the string name of the window, and the
                next arguments the needed parameters.

                    source:
                        https://docs.scipy.org/doc/scipy/reference/generated\
                        /scipy.signal.csd.html

            * winSize (int) (optional):
                The size of the window used by the scipy.signal.csd function
                to compute the power spectral density, (only for method="H1",
                method="H2" and method="Ht");

            * overlap (float) (optional):
                the overlap ratio of the window used by the scipy.signal.csd
                function to compute the power spectral density, (only for
                method ="H1", method="H2" and method="Ht").


        The class's attribute are described next:

        Attributes:
        ------------

            * excitation | inputSignal:
                Both names are valid, returns the excitation signal given as
                parameter at the object instantiation;

            * recording | outputSignal:
                Both names are valid, returns the recording signal given as
                parameter at the object instantiation;

            * irSignal | IR | tfSignal | TF | systemSignal:
                All names are valid, returns the computed impulsive response
                signal-like object;

            * methodInfo:
                Returns a dict with the "method", "winType", "winSize" and
                "overlap" parameters.
    """

    def __init__(self, excitationSignal, recordedSignal,
                 method='linear', winType=None, winSize=None, overlap=None,
                 *args, **kwargs):
        super().__init__(*args, **kwargs)
        self._excitation = excitationSignal
        self._recording = recordedSignal
        self._methodInfo = {'method': method, 'winType': winType,
                            'winSize': winSize, 'overlap': overlap}
        self._systemSignal = self._calculate_tf_ir(excitationSignal,
                                                   recordedSignal,
                                                   method=method,
                                                   winType=winType,
                                                   winSize=winSize,
                                                   overlap=overlap)
        return 

    def _to_dict(self):
        out = {'methodInfo': self.methodInfo}
        return out

    def save(self, dirname=time.ctime(time.time())):
        with zipfile.ZipFile(dirname + '.pytta', 'w') as zdir:
            excit = self.excitation.save('excitation')
            zdir.write(excit)
            os.remove(excit)
            rec = self.recording.save('recording')
            zdir.write(rec)
            os.remove(rec)
            out = self._to_dict()
            out['SignalAddress'] = {'excitation': excit,
                                    'recording': rec}
            with open('ImpulsiveResponse.json', 'w') as f:
                json.dump(out, f, indent=4)
            zdir.write('ImpulsiveResponse.json')
            os.remove('ImpulsiveResponse.json')
        return dirname + '.pytta'

# Properties
    @property
    def excitation(self):
        return self._excitation

    @property
    def inputSignal(self):
        return self._excitation

    @property
    def recording(self):
        return self._recording

    @property
    def outputSignal(self):
        return self._recording

    @property
    def irSignal(self):
        return self._systemSignal

    @property
    def tfSignal(self):
        return self._systemSignal

    @property
    def IR(self):
        return self._systemSignal

    @property
    def TF(self):
        return self._systemSignal

    @property
    def systemSignal(self):
        return self._systemSignal

    @property
    def coordinates(self):
        excoords = []
        for chIndex in range(self.excitation.num_channels()):
            excoords.append(self.excitation.channels[chIndex].coordinates)
        incoords = []
        for chIndex in range(self.inputSignal.num_channels()):
            incoords.append(self.inputSignal.channels[chIndex].coordinates)
        coords = {'excitation': excoords, 'inputSignal': incoords}
        return coords

    @property
    def orientation(self):
        exori = []
        for chIndex in range(self.excitation.num_channels()):
            exori.append(self.excitation.channels[chIndex].orientation)
        inori = []
        for chIndex in range(self.inputSignal.num_channels()):
            inori.append(self.inputSignal.channels[chIndex].orientation)
        oris = {'excitation': exori, 'inputSignal': inori}
        return oris

    @property
    def methodInfo(self):
        return self._methodInfo

# Private methods
    def _calculate_tf_ir(self, inputSignal, outputSignal, method='linear',
                         winType=None, winSize=None, overlap=None):
        if type(inputSignal) is not type(outputSignal):
            raise TypeError("Only signal-like objects can become an \
                            Impulsive Response.")
        elif inputSignal.samplingRate != outputSignal.samplingRate:
            raise ValueError("Both signal-like objects must have the same\
                             sampling rate.")
        if method == 'linear':
            result = outputSignal / inputSignal

        elif method == 'H1':
            if winType is None:
                winType = 'hann'
            if winSize is None:
                winSize = inputSignal.samplingRate//2
            if overlap is None:
                overlap = 0.5
            result = SignalObj(np.zeros((winSize//2 + 1,
                                         outputSignal.freqSignal.shape[1])),
                               domain='freq',
                               samplingRate=inputSignal.samplingRate)
            if outputSignal.num_channels() > 1:
                if inputSignal.num_channels() > 1:
                    if inputSignal.num_channels()\
                            != outputSignal.num_channels():
                        raise ValueError("Both signal-like objects must have\
                                         the same number of channels.")
                    for channel in range(outputSignal.num_channels()):
                        XY, XX = self._calc_csd_tf(
                                inputSignal.timeSignal[:, channel],
                                outputSignal.timeSignal[:, channel],
                                inputSignal.samplingRate,
                                winType, winSize, winSize*overlap)
                        result.freqSignal[:, channel] \
                            = np.array(XY/XX, ndmin=2).T
                else:
                    for channel in range(outputSignal.num_channels()):
                        XY, XX = self._calc_csd_tf(
                                inputSignal.timeSignal,
                                outputSignal.timeSignal[:, channel],
                                inputSignal.samplingRate,
                                winType, winSize, winSize*overlap)
                        result.freqSignal[:, channel] \
                            = np.array(XY/XX, ndmin=2).T
            else:
                XY, XX = self._calc_csd_tf(
                        inputSignal.timeSignal,
                        outputSignal.timeSignal,
                        inputSignal.samplingRate,
                        winType, winSize, winSize*overlap)
                result.freqSignal = np.array(XY/XX, ndmin=2).T

        elif method == 'H2':
            if winType is None:
                winType = 'hann'
            if winSize is None:
                winSize = inputSignal.samplingRate//2
            if overlap is None:
                overlap = 0.5
            result = SignalObj(samplingRate=inputSignal.samplingRate)
            result.domain = 'freq'
            if outputSignal.num_channels() > 1:
                if inputSignal.num_channels() > 1:
                    if inputSignal.num_channels()\
                            != outputSignal.num_channels():
                        raise ValueError("Both signal-like objects must have\
                                         the same number of channels.")
                    for channel in range(outputSignal.num_channels()):
                        YX, YY = self._calc_csd_tf(
                                outputSignal.timeSignal[:, channel],
                                inputSignal.timeSignal[:, channel],
                                inputSignal.samplingRate,
                                winType, winSize, winSize*overlap)
                        result.freqSignal[:, channel] \
                            = np.array(YY/YX, ndmin=2).T
                else:
                    YX, YY = self._calc_csd_tf(
                            outputSignal.timeSignal[:, channel],
                            inputSignal.timeSignal,
                            inputSignal.samplingRate,
                            winType, winSize, winSize*overlap)
                    result.freqSignal[:, channel] \
                        = np.array(YY/YX, ndmin=2).T
            else:
                YX, YY = self._calc_csd_tf(
                        outputSignal.timeSignal,
                        inputSignal.timeSignal,
                        inputSignal.samplingRate,
                        winType, winSize, winSize*overlap)
                result.freqSignal = np.array(YY/YX, ndmin=2).T

        elif method == 'Ht':
            if winType is None:
                winType = 'hann'
            if winSize is None:
                winSize = inputSignal.samplingRate//2
            if overlap is None:
                overlap = 0.5
            result = SignalObj(samplingRate=inputSignal.samplingRate)
            result.domain = 'freq'
            if outputSignal.num_channels() > 1:
                if inputSignal.num_channels() > 1:
                    if inputSignal.num_channels()\
                            != outputSignal.num_channels():
                        raise ValueError("Both signal-like objects must have\
                                         the same number of channels.")
                    for channel in range(outputSignal.num_channels()):
                        XY, XX = self._calc_csd_tf(
                                inputSignal.timeSignal[:, channel],
                                outputSignal.timeSignal[:, channel],
                                inputSignal.samplingRate,
                                winType, winSize, winSize*overlap)
                        YX, YY = self._calc_csd_tf(
                                outputSignal.timeSignal[:, channel],
                                inputSignal.timeSignal[:, channel],
                                inputSignal.samplingRate,
                                winType, winSize, winSize*overlap)
                        result.freqSignal[:, channel] \
                            = (YY - XX + np.sqrt(
                                    (XX-YY)**2 + 4*np.abs(XY)**2)) / 2*YX

                else:
                    XY, XX = self._calc_csd_tf(
                            inputSignal.timeSignal,
                            outputSignal.timeSignal[:, channel],
                            inputSignal.samplingRate,
                            winType, winSize, winSize*overlap)
                    YX, YY = self._calc_csd_tf(
                            outputSignal.timeSignal[:, channel],
                            inputSignal.timeSignal,
                            inputSignal.samplingRate,
                            winType, winSize, winSize*overlap)
                    result.freqSignal[:, channel]\
                        = (YY - XX + np.sqrt(
                                (XX-YY)**2 + 4*np.abs(XY)**2)) / 2*YX
            else:
                XY, XX = self._calc_csd_tf(
                        inputSignal.timeSignal,
                        outputSignal.timeSignal,
                        inputSignal.samplingRate,
                        winType, winSize, winSize*overlap)
                YX, YY = self._calc_csd_tf(
                        outputSignal.timeSignal,
                        inputSignal.timeSignal,
                        inputSignal.samplingRate,
                        winType, winSize, winSize*overlap)
                result.freqSignal = (YY - XX
                                     + np.sqrt((XX-YY)**2
                                               + 4*np.abs(XY)**2)) / 2*YX

        result.channels = outputSignal.channels / inputSignal.channels
        return result    # end of function get_transferfunction()

    def _calc_csd_tf(self, sig1, sig2, samplingRate, windowName,
                     numberOfSamples, overlapSamples):
        f, S11 = ss.csd(sig1, sig1, samplingRate, window=windowName,
                        nperseg=numberOfSamples, noverlap=overlapSamples,
                        axis=0)
        f, S12 = ss.csd(sig1, sig2, samplingRate, window=windowName,
                        nperseg=numberOfSamples, noverlap=overlapSamples,
                        axis=0)
        return S12, S11<|MERGE_RESOLUTION|>--- conflicted
+++ resolved
@@ -270,14 +270,10 @@
         Play method
         """
         if outChannel is None:
-<<<<<<< HEAD
-            outChannel = np.arange(1, self.num_channels()+1)
-=======
             if self.numChannels <= 1:
                 outChannel = default.outChannel
             elif self.numChannels > 1:
                 outChannel = np.arange(1, self.numChannels+1)
->>>>>>> ef201a10
         sd.play(self.timeSignal, self.samplingRate,
                 mapping=outChannel, **kwargs)
         return

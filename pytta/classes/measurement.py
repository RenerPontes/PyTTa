# -*- coding: utf-8 -*-

import os
import json
import zipfile
import numpy as np
import sounddevice as sd
import time
from pytta.classes import _base
from pytta.classes.signal import SignalObj, ImpulsiveResponse
import traceback
import pytta.h5utilities as _h5


# Measurement class
class Measurement(_base.PyTTaObj):
    """
    Measurement object class created to define some properties and methods to
    be used by the playback, recording and processing classes. It is a private
    class

    Properties(self): (default), (dtype), meaning;

        * device (system default), (list/int):
            list of input and output devices;

        * inChannels ([1]), (ChannelsList | list[int]):
            list of device's input channel used for recording;

        * outChannels ([1]), (ChannelsList | list[int]):
            list of device's output channel used for playing/reproducing\
            a signalObj;

    Properties inherited (default), (dtype): meaning;

        * samplingRate (44100), (int):
            signal's sampling rate;

        * lengthDomain ('time'), (str):
            signal's length domain. May be 'time' or 'samples';

        * timeLength (seconds), (float):
            signal's time length in seconds for lengthDomain = 'time';

        * fftDegree (fftDegree), (float):
            2**fftDegree signal's number of samples for
            lengthDomain = 'samples';

        * numSamples (samples), (int):
            signal's number of samples

        * freqMin (20), (int):
            minimum frequency bandwidth limit;

        * freqMax (20000), (int):
            maximum frequency bandwidth limit;

        * comment ('No comments.'), (str):
            some commentary about the signal or measurement object;
    """

    def __init__(self,
                 device=None,
                 inChannels=None,
                 outChannels=None,
                 blocking=True,
                 *args,
                 **kwargs):
        super().__init__(*args, **kwargs)
        # device number. For device list use sounddevice.query_devices()
        self.device = device
        self.inChannels = _base.ChannelsList(inChannels)
        self.outChannels = _base.ChannelsList(outChannels)
        self.blocking = blocking
        return

    def __repr__(self):
        return (f'{self.__class__.__name__}('
                # Measurement properties
                f'device={self.device!r}, '
                f'inChannels={self.inChannels!r}, '
                f'outChannels={self.outChannels!r}, '
                f'blocking={self.blocking!r}, '
                # PyTTaObj properties
                f'samplingRate={self.samplingRate!r}, '
                f'freqMin={self.freqMin!r}, '
                f'freqMax={self.freqMax!r}, '
                f'comment={self.comment!r}), '
                f'lengthDomain={self.lengthDomain!r}, '
                f'fftDegree={self.fftDegree!r}, '
                f'timeLength={self.timeLength!r}')

    def _to_dict(self):
        out = {'device': self.device,
               'inChannels': self.inChannels._to_dict(),
               'outChannels': self.outChannels._to_dict()}
        return out

    def h5_save(self, h5group):
        """
        Saves itself inside a hdf5 group from an already openned file.
        """
        h5group.attrs['device'] = _h5.list_w_int_parser(self.device)
        h5group.attrs['inChannels'] = repr(self.inChannels)
        h5group.attrs['outChannels'] = repr(self.outChannels)
        h5group.attrs['blocking'] = self.blocking
        super().h5_save(h5group)
        pass

# Measurement Properties
    @property
    def device(self):
        return self._device

    @device.setter
    def device(self, newDevice):
        self._device = newDevice
        return

    @property
    def numInChannels(self):
        return len(self.inChannels)

    @property
    def numOutChannels(self):
        return len(self.outChannels)

    def calib_pressure(self, chIndex,
                       refPrms=1.00, refFreq=1000):
        """
        calibPressure method: use informed SignalObj, with a calibration
        acoustic pressure signal, and the reference RMS acoustic pressure to
        calculate the Correction Factor.

            >>> SignalObj.calibPressure(chIndex,refSignalObj,refPrms,refFreq)

        Parameters:
        -------------

            * chIndex (), (int):
                channel index for calibration. Starts in 0;

            * refSignalObj (), (SignalObj):
                SignalObj with the calibration recorded signal;

            * refPrms (1.00), (float):
                the reference pressure provided by the acoustic calibrator;

            * refFreq (1000), (int):
                the reference sine frequency provided by the acoustic
                calibrator;
        """

        refSignalObj = RecMeasure(lengthDomain='time',
                                  timeLength=5,
                                  samplingRate=self.samplingRate,
                                  inChannels=chIndex,
                                  device=self.device,
                                  freqMin=self.freqMin,
                                  freqMax=self.freqMax).run()
<<<<<<< HEAD
        if chIndex-1 in range(len(self.inChannels)):
            self.inChannels[chIndex-1].calib_press(refSignalObj,
                                                   refPrms, refFreq)
            self.inChannels[chIndex-1].calibCheck = True
        else:
            raise IndexError('chIndex not in list of channel numbers')
=======
        self.inChannels[chIndex-chIndex].calib_press(refSignalObj, refPrms, refFreq)
        self.inChannels[chIndex-chIndex].calibCheck = True
>>>>>>> 4230b51e
        return


# RecMeasure class
class RecMeasure(Measurement):
    """
    Recording object

    Properties:
    ------------

        * lengthDomain ('time'), (str):
            signal's length domain. May be 'time' or 'samples';

        * timeLength (seconds), (float):
            signal's time length in seconds for lengthDomain = 'time';

        * fftDegree (fftDegree), (float):
            2**fftDegree signal's number of samples for\
            lengthDomain = 'samples';

        * device (system default), (list/int):
            list of input and output devices;

        * inChannels ([1]), (list/int):
            list of device's input channel used for recording;

        * samplingRate (44100), (int):
            signal's sampling rate;

        * numSamples (samples), (int):
            signal's number of samples

        * freqMin (20), (float):
            minimum frequency bandwidth limit;

        * freqMax (20000), (float):
            maximum frequency bandwidth limit;

        * comment ('No comments.'), (str):
            some commentary about the signal or measurement object;

    Methods:
    ---------

        * run():
            starts recording using the inch and device information, during
            timeLen seconds;
    """

    def __init__(self,
                 lengthDomain=None,
                 fftDegree=None,
                 timeLength=None,
                 *args, **kwargs):
        super().__init__(*args, **kwargs)
        self.lengthDomain = lengthDomain
        if self.lengthDomain == 'samples':
            self.fftDegree = fftDegree
        elif self.lengthDomain == 'time':
            self.timeLength = timeLength
        else:
            self._timeLength = None
            self._fftDegree = None
        self._outChannels = None
        return

    def __repr__(self):
        return (f'{self.__class__.__name__}('
                # RecMeasure properties
                f'lengthDomain={self.lengthDomain!r}, '
                f'fftDegree={self.fftDegree!r}, '
                f'timeLength={self.timeLength!r}, '
                # Measurement properties
                f'device={self.device!r}, '
                f'inChannels={self.inChannels!r}, '
                f'blocking={self.blocking!r}, '
                # PyTTaObj properties
                f'samplingRate={self.samplingRate!r}, '
                f'freqMin={self.freqMin!r}, '
                f'freqMax={self.freqMax!r}, '
                f'comment={self.comment!r})')

    def _to_dict(self):
        sup = super()._to_dict()
        sup['fftDegree'] = self.fftDegree
        return sup

    def pytta_save(self, dirname=time.ctime(time.time())):
        dic = self._to_dict()
        name = dirname + '.pytta'
        with zipfile.ZipFile(name, 'w') as zdir:
            with open('RecMeasure.json', 'w') as f:
                json.dump(dic, f, indent=4)
            zdir.write('RecMeasure.json')
        return name

    def h5_save(self, h5group, setClass=True):
        """
        Saves itself inside a hdf5 group from an already openned file via
        pytta.h5_save(...). Use setClass=True if the attribute 'class' must be
        seted to RecMeasure.

        >>> RecMeasure.h5_save(h5group, setClass=True)

        """
        if setClass is True:
            h5group.attrs['class'] = 'RecMeasure'
        h5group.attrs['lengthDomain'] = _h5.none_parser(self.lengthDomain)
        h5group.attrs['fftDegree'] = _h5.none_parser(self.fftDegree)
        h5group.attrs['timeLength'] = _h5.none_parser(self.timeLength)
        super().h5_save(h5group)
        pass

# Rec Properties
    @property
    def timeLength(self):
        return self._timeLength

    @timeLength.setter
    def timeLength(self, newLength):
        self._timeLength = np.round(newLength, 2)
        self._numSamples = int(self.timeLength * self.samplingRate)
        self._fftDegree = np.round(np.log2(self.numSamples), 2)
        return

    @property
    def fftDegree(self):
        return self._fftDegree

    @fftDegree.setter
    def fftDegree(self, newDegree):
        self._fftDegree = np.round(newDegree, 2)
        self._numSamples = 2**self.fftDegree
        self._timeLength = np.round(self.numSamples / self.samplingRate, 2)
        return

# Rec Methods
    def run(self):
        """
        Run method: starts recording during Tmax seconds
        Outputs a signalObj with the recording content
        """
        # Record
        recording = sd.rec(frames=self.numSamples,
                           samplerate=self.samplingRate,
                           mapping=self.inChannels.mapping,
                           blocking=self.blocking,
                           device=self.device,
                           latency='low',
                           dtype='float32')
        recording = np.squeeze(recording)
        recording = SignalObj(signalArray=recording*self.inChannels.CFlist(),
                              domain='time',
                              samplingRate=self.samplingRate)
        recording.channels = self.inChannels
        recording.timeStamp = time.ctime(time.time())
        recording.freqMin, recording.freqMax\
            = self.freqMin, self.freqMax
        recording.comment = 'SignalObj from a Rec measurement'
        _print_max_level(recording, kind='input')
        return recording


# PlayRecMeasure class
class PlayRecMeasure(Measurement):
    """
    Playback and Record object

    Properties:
    ------------

        * excitation (SignalObj), (SignalObj):
            signal information used to reproduce (playback);

        * device (system default), (list/int):
            list of input and output devices;

        * inChannels ([1]), (list/int):
            list of device's input channel used for recording;

        * outChannels ([1]), (list/int):
            list of device's output channel used for playing or reproducing
            a signalObj;

        * samplingRate (44100), (int):
            signal's sampling rate;

        * lengthDomain ('time'), (str):
            signal's length domain. May be 'time' or 'samples';

        * timeLength (seconds), (float):
            signal's time length in seconds for lengthDomain = 'time';

        * fftDegree (fftDegree), (float):
            2**fftDegree signal's number of samples for\
            lengthDomain = 'samples';

        * numSamples (samples), (int):
            signal's number of samples

        * freqMin (20), (int):
            minimum frequency bandwidth limit;

        * freqMax (20000), (int):
            maximum frequency bandwidth limit;

        * comment ('No comments.'), (str):
            some commentary about the signal or measurement object;

    Methods: meaning;
        * run():
            starts playing the excitation signal and recording during the
            excitation timeLen duration;
    """

    def __init__(self, excitation=None, *args, **kwargs):
        if excitation is None:
            self._excitation = None
            super().__init__(*args, **kwargs)
        else:
            self.excitation = excitation
<<<<<<< HEAD
            self.outChannels = excitation.channels
=======
            kwargs.pop('freqMin')
            kwargs.pop('freqMax')
            super().__init__(*args,
                             samplingRate=excitation.samplingRate,
                             freqMin=excitation.freqMin,
                             freqMax=excitation.freqMax,
                             fftDegree=excitation.fftDegree,
                             timeLength=excitation.timeLength,
                             lengthDomain=excitation.lengthDomain,
                             numSamples=excitation.numSamples,
                             **kwargs
                             )
            self.outChannel = excitation.channels
>>>>>>> 4230b51e
        return

    def __repr__(self):
        return (f'{self.__class__.__name__}('
                # PlayRecMeasure properties
                f'excitation={self.excitation!r}, '
                # Measurement properties
                f'device={self.device!r}, '
                f'inChannels={self.inChannels!r}, '
                f'outChannels={self.outChannels!r}, '
                f'blocking={self.blocking!r}, '
                # PyTTaObj properties
                f'samplingRate={self.samplingRate!r}, '
                f'freqMin={self.freqMin!r}, '
                f'freqMax={self.freqMax!r}, '
                f'comment={self.comment!r})')

# PlayRec Methods
    def run(self):
        """
        Starts reproducing the excitation signal and recording at the same time
        Outputs a signalObj with the recording content
        """
        timeStamp = time.ctime(time.time())
        recording = sd.playrec(self.excitation.timeSignal,
                               samplerate=self.samplingRate,
                               input_mapping=self.inChannels.mapping,
                               output_mapping=self.outChannels.mapping,
                               device=self.device,
                               blocking=self.blocking,
                               latency='low',
                               dtype='float32')
        recording = np.squeeze(recording)
        recording = SignalObj(signalArray=recording*self.inChannels.CFlist(),
                              domain='time',
                              samplingRate=self.samplingRate,
                              freqMin=self.freqMin,
                              freqMax=self.freqMax)
        recording.channels = self.inChannels
        recording.timeStamp = timeStamp
        recording.comment = 'SignalObj from a PlayRec measurement'
        _print_max_level(self.excitation, kind='output')
        _print_max_level(recording, kind='input')
        return recording

    def _to_dict(self):
        sup = super()._to_dict()
        sup['excitationAddress'] = self.excitation._to_dict()
        return sup

    def pytta_save(self, dirname=time.ctime(time.time())):
        dic = self._to_dict()
        name = dirname + '.pytta'
        with zipfile.ZipFile(name, 'w') as zdir:
            excit = self.excitation.pytta_save('excitation')
            dic['excitationAddress'] = excit
            zdir.write(excit)
            os.remove(excit)
            with open('PlayRecMeasure.json', 'w') as f:
                json.dump(dic, f, indent=4)
            zdir.write('PlayRecMeasure.json')
            os.remove('PlayRecMeasure.json')
        return name

    def h5_save(self, h5group, setClass=True):
        """
        Saves itself inside a hdf5 group from an already openned file via
        pytta.h5_save(...). Use setClass=True if the attribute 'class' must be
        seted to PlayRecMeasure.

        >>> PlayRecMeasure.h5_save(h5group, setClass=True)

        """
        if setClass is True:
            h5group.attrs['class'] = 'PlayRecMeasure'
        self.excitation.h5_save(h5group.create_group('excitation'))
        super().h5_save(h5group)
        pass

# PlayRec Properties
    @property
    def excitation(self):
        return self._excitation

    @excitation.setter
    def excitation(self, newSignalObj):
        self._excitation = newSignalObj
        return

#    @property
#    def samplingRate(self):
#        return self.excitation._samplingRate
#
#    @property
#    def fftDegree(self):
#        return self.excitation._fftDegree
#
#    @property
#    def timeLength(self):
#        return self.excitation._timeLength
#
#    @property
#    def numSamples(self):
#        return self.excitation._numSamples
#
#    @property
#    def freqMin(self):
#        return self.excitation._freqMin
#
#    @property
#    def freqMax(self):
#        return self.excitation._freqMax


# FRFMeasure class
class FRFMeasure(PlayRecMeasure):
    """
    Transferfunction object

    Properties:
    ------------

        * excitation (SignalObj), (SignalObj):
            signal information used to reproduce (playback);

        * device (system default), (list | int):
            list of input and output devices;

        * inChannels ([1]), (list | int):
            list of device's input channel used for recording;

        * outChannels ([1]), (list | int):
            list of device's output channel used for playing or reproducing
            a signalObj;

        * samplingRate (44100), (int):
            signal's sampling rate;

        * lengthDomain ('time'), (str):
            signal's length domain. May be 'time' or 'samples';

        * timeLength (seconds), (float):
            signal's time length in seconds for lengthDomain = 'time';

        * fftDegree (fftDegree), (float):
            2**fftDegree signal's number of samples for
            lengthDomain = 'samples';

        * numSamples (samples), (int):
            signal's number of samples

        * freqMin (20), (int):
            minimum frequency bandwidth limit;

        * freqMax (20000), (int):
            maximum frequency bandwidth limit;

        * comment ('No comments.'), (str):
            some commentary about the signal or measurement object;

    Methods:
    ---------

        * run():
            starts playing the excitation signal and recording during the
            excitation timeLen duration;
    """

    def __init__(self,
                 # Coordinate and orientation management being done trough
                 # ChannelObj at in/out ChannelsList
                 #  coordinates={'points': [],
                 #               'reference': 'south-west-floor corner',
                 #               'unit': 'm'},
                 method='linear', winType=None, winSize=None,
                 overlap=None, *args, **kwargs):
        super().__init__(*args, **kwargs)
        # self.coordinates = coordinates
        self.method = method
        self.winType = winType
        self.winSize = winSize
        self.overlap = overlap
        return

    def __repr__(self):
        return (f'{self.__class__.__name__}('
                # FRFMeasure properties
                f'method={self.method!r}, '
                f'winType={self.winType!r}, '
                f'winSize={self.winSize!r}, '
                f'overlap={self.overlap!r}, '
                # PlayRecMeasure properties
                f'excitation={self.excitation!r}, '
                # Measurement properties
                f'device={self.device!r}, '
                f'inChannels={self.inChannels!r}, '
                f'outChannels={self.outChannels!r}, '
                f'blocking={self.blocking!r}, '
                # PyTTaObj properties
                f'samplingRate={self.samplingRate!r}, '
                f'freqMin={self.freqMin!r}, '
                f'freqMax={self.freqMax!r}, '
                f'comment={self.comment!r})')

    def pytta_save(self, dirname=time.ctime(time.time())):
        dic = self._to_dict()
        name = dirname + '.pytta'
        with zipfile.ZipFile(name, 'w') as zdir:
            excit = self.excitation.pytta_save('excitation')
            dic['excitationAddress'] = excit
            zdir.write(excit)
            os.remove(excit)
            with open('FRFMeasure.json', 'w') as f:
                json.dump(dic, f, indent=4)
            zdir.write('FRFMeasure.json')
            os.remove('FRFMeasure.json')
        return name

    def h5_save(self, h5group, setClass=True):
        """
        Saves itself inside a hdf5 group from an already openned file via
        pytta.h5_save(...). Use setClass=True if the attribute 'class' must be
        seted to FRFMeasure.

        >>> FRFMeasure.h5_save(h5group, setClass=True)

        """
        if setClass is True:
            h5group.attrs['class'] = 'FRFMeasure'
        h5group.attrs['method'] = _h5.none_parser(self.method)
        h5group.attrs['winType'] = _h5.none_parser(self.winType)
        h5group.attrs['winSize'] = _h5.none_parser(self.winSize)
        h5group.attrs['overlap'] = _h5.none_parser(self.overlap)
        super().h5_save(h5group, setClass=False)
        pass

    def run(self):
        """
        Starts reproducing the excitation signal and recording at the same time
        Outputs the transferfunction ImpulsiveResponse
        """
        # Code snippet to guarantee that generated object name is
        # the declared at global scope
        for frame, line in traceback.walk_stack(None):
            varnames = frame.f_code.co_varnames
            if varnames is ():
                break
        creation_file, creation_line, creation_function, \
            creation_text = \
            traceback.extract_stack(frame, 1)[0]
        creation_name = creation_text.split("=")[0].strip()

        recording = super().run()
        transferfunction = ImpulsiveResponse(self.excitation,
                                             recording,
                                             # self.coordinates,
                                             self.method,
                                             self.winType,
                                             self.winSize,
                                             self.overlap)
        transferfunction.timeStamp = recording.timeStamp
        transferfunction.creation_name = creation_name
        return transferfunction


# Sub functions
def _print_max_level(sigObj, kind):
    if kind == 'output':
        for chIndex in range(sigObj.numChannels):
<<<<<<< HEAD
            chNum = sigObj.channels.mapping[chIndex]
            print('max output level (excitation) on channel [{}]: '
                  .format(chNum) +
                  '{:.2f} {} - ref.: {} [{}]'
                  .format(sigObj.max_level()[chIndex],
                          sigObj.channels[chNum].dBName,
                          sigObj.channels[chNum].dBRef,
                          sigObj.channels[chNum].unit))
=======
            print('max output level (excitation) on channel [{}]: {:.2f} {} - ref.: {} [{}]'\
                  .format(chIndex+1, sigObj.max_level()[chIndex], sigObj.channels[chIndex].dBName,
                          sigObj.channels[chIndex].dBRef, sigObj.channels[chIndex].unit))
>>>>>>> 4230b51e
            if sigObj.max_level()[chIndex] >= 0:
                print('\x1b[0;30;43mATENTTION! CLIPPING OCCURRED\x1b[0m')
    if kind == 'input':
        for chIndex in range(sigObj.numChannels):
<<<<<<< HEAD
            chNum = sigObj.channels.mapping[chIndex]
            print('max input level (recording) on channel [{}]: '
                  .format(chNum) +
                  '{:.2f} {} - ref.: {} [{}]'
                  .format(sigObj.max_level()[chIndex],
                          sigObj.channels[chNum].dBName,
                          sigObj.channels[chNum].dBRef,
                          sigObj.channels[chNum].unit))
=======
            print('max input level (recording) on channel [{}]: {:.2f} {} - ref.: {} [{}]'\
                  .format(chIndex+1, sigObj.max_level()[chIndex], sigObj.channels[chIndex].dBName,
                          sigObj.channels[chIndex].dBRef, sigObj.channels[chIndex].unit))
>>>>>>> 4230b51e
            if sigObj.max_level()[chIndex] >= 0:
                print('\x1b[0;30;43mATENTTION! CLIPPING OCCURRED\x1b[0m')
        return<|MERGE_RESOLUTION|>--- conflicted
+++ resolved
@@ -158,17 +158,12 @@
                                   device=self.device,
                                   freqMin=self.freqMin,
                                   freqMax=self.freqMax).run()
-<<<<<<< HEAD
         if chIndex-1 in range(len(self.inChannels)):
             self.inChannels[chIndex-1].calib_press(refSignalObj,
                                                    refPrms, refFreq)
             self.inChannels[chIndex-1].calibCheck = True
         else:
             raise IndexError('chIndex not in list of channel numbers')
-=======
-        self.inChannels[chIndex-chIndex].calib_press(refSignalObj, refPrms, refFreq)
-        self.inChannels[chIndex-chIndex].calibCheck = True
->>>>>>> 4230b51e
         return
 
 
@@ -391,9 +386,6 @@
             super().__init__(*args, **kwargs)
         else:
             self.excitation = excitation
-<<<<<<< HEAD
-            self.outChannels = excitation.channels
-=======
             kwargs.pop('freqMin')
             kwargs.pop('freqMax')
             super().__init__(*args,
@@ -407,7 +399,6 @@
                              **kwargs
                              )
             self.outChannel = excitation.channels
->>>>>>> 4230b51e
         return
 
     def __repr__(self):
@@ -677,7 +668,6 @@
 def _print_max_level(sigObj, kind):
     if kind == 'output':
         for chIndex in range(sigObj.numChannels):
-<<<<<<< HEAD
             chNum = sigObj.channels.mapping[chIndex]
             print('max output level (excitation) on channel [{}]: '
                   .format(chNum) +
@@ -686,16 +676,10 @@
                           sigObj.channels[chNum].dBName,
                           sigObj.channels[chNum].dBRef,
                           sigObj.channels[chNum].unit))
-=======
-            print('max output level (excitation) on channel [{}]: {:.2f} {} - ref.: {} [{}]'\
-                  .format(chIndex+1, sigObj.max_level()[chIndex], sigObj.channels[chIndex].dBName,
-                          sigObj.channels[chIndex].dBRef, sigObj.channels[chIndex].unit))
->>>>>>> 4230b51e
             if sigObj.max_level()[chIndex] >= 0:
                 print('\x1b[0;30;43mATENTTION! CLIPPING OCCURRED\x1b[0m')
     if kind == 'input':
         for chIndex in range(sigObj.numChannels):
-<<<<<<< HEAD
             chNum = sigObj.channels.mapping[chIndex]
             print('max input level (recording) on channel [{}]: '
                   .format(chNum) +
@@ -704,11 +688,6 @@
                           sigObj.channels[chNum].dBName,
                           sigObj.channels[chNum].dBRef,
                           sigObj.channels[chNum].unit))
-=======
-            print('max input level (recording) on channel [{}]: {:.2f} {} - ref.: {} [{}]'\
-                  .format(chIndex+1, sigObj.max_level()[chIndex], sigObj.channels[chIndex].dBName,
-                          sigObj.channels[chIndex].dBRef, sigObj.channels[chIndex].unit))
->>>>>>> 4230b51e
             if sigObj.max_level()[chIndex] >= 0:
                 print('\x1b[0;30;43mATENTTION! CLIPPING OCCURRED\x1b[0m')
         return
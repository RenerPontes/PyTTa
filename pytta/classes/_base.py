# -*- coding: utf-8 -*-
"""
Base classes:
--------------

@Autores:
- Matheus Lazarin Alberto, mtslazarin@gmail.com
- João Vitor Gutkoski Paes, joao.paes@eac.ufsm.br

"""

# Importing modules
from pytta.classes._instanceinfo import RememberInstanceCreationInfo as RICI
import numpy as np
import scipy.io as sio
<<<<<<< HEAD
from pytta import default, units
from matplotlib import pyplot as plt
=======
>>>>>>> ef201a10
import time


class PyTTaObj(RICI):
    """
    PyTTa object class to define some properties and methods to be used
    by any signal and processing classes. pyttaObj is a private class created
    just to shorten attributes declaration to each PyTTa class.

    Properties(self): (default), (dtype), meaning;

        * samplingRate (44100), (int):
            signal's sampling rate;

        * lengthDomain ('time'), (str):
            signal's length domain. May be 'time' or 'samples';

        * timeLength (seconds), (float):
            signal's time length in seconds for lengthDomain = 'time';

        * fftDegree (fftDegree), (float):
            2**fftDegree signal's number of samples for\
            lengthDomain = 'samples';

        * numSamples (samples), (int):
            signal's number of samples

        * freqMin (20), (int):
            minimum frequency bandwidth limit;

        * freqMax (20000), (int):
            maximum frequency bandwidth limit;

        * comment ('No comments.'), (str):
            some commentary about the signal or measurement object;
    """

    def __init__(self,
                 samplingRate=None,
                 freqMin=None,
                 freqMax=None,
                 comment="No comments.",
                 lengthDomain=None,
                 fftDegree=None,
                 timeLength=None,
                 numSamples=None):
        super().__init__()
        self._lengthDomain = lengthDomain
        self._samplingRate = samplingRate
        self._fftDegree = fftDegree
        self._timeLength = timeLength
        self._numSamples = numSamples
        self._freqMin = freqMin
        self._freqMax = freqMax
        self._comment = comment
        return

# PyTTaObj Properties
    @property
    def samplingRate(self):
        return self._samplingRate

    @samplingRate.setter
    def samplingRate(self, newSamplingRate):
        self._samplingRate = newSamplingRate
        return

    @property
    def lengthDomain(self):
        return self._lengthDomain

    @lengthDomain.setter
    def lengthDomain(self, newDomain):
        self._lengthDomain = newDomain
        return

    @property
    def fftDegree(self):
        return self._fftDegree

    @fftDegree.setter
    def fftDegree(self, newFftDegree):
        self._fftDegree = newFftDegree
        return

    @property
    def timeLength(self):
        return self._timeLength

    @timeLength.setter
    def timeLength(self, newTimeLength):
        self._timeLength = newTimeLength
        return

    @property
    def numSamples(self):
        return self._numSamples

    @numSamples.setter
    def numSamples(self, newNumSamples):
        self._numSamples = newNumSamples
        return

    @property
    def freqMin(self):
        return self._freqMin

    @freqMin.setter
    def freqMin(self, newFreqMin):
        self._freqMin = round(newFreqMin, 2)
        return

    @property
    def freqMax(self):
        return self._freqMax

    @freqMax.setter
    def freqMax(self, newFreqMax):
        self._freqMax = round(newFreqMax, 2)
        return

    @property
    def comment(self):
        return self._comment

    @comment.setter
    def comment(self, newComment):
        self._comment = newComment
        return

# PyTTaObj Methods
    def __call__(self):
        for name, value in vars(self).items():
            if len(name) <= 8:
                print(name[1:] + '\t\t =', value)
            else:
                print(name[1:] + '\t =', value)
        return

    def _to_dict(self):
        out = {'samplingRate': self.samplingRate,
               'freqLims': [self.freqMin, self.freqMax],
               'fftDegree': self.fftDegree,
               'lengthDomain': self.lengthDomain,
               'comment': self.comment}
        return out

    def save_mat(self, filename=time.ctime(time.time())):
        myObj = vars(self)
        for key, value in myObj.items():
            if value is None:
                myObj[key] = 0
            if isinstance(myObj[key], dict) and len(value) == 0:
                myObj[key] = 0
        myObjno_ = {}
        for key, value in myObj.items():
            if key.find('_') >= 0:
                key = key.replace('_', '')
            myObjno_[key] = value
        sio.savemat(filename, myObjno_, format='5', oned_as='column')
        return


class CoordinateObj(object):

    def __init__(self,
                 point=[0, 0, 0],
                 polar=[0, 0, 0],
                 ref='Your eyes',
                 unit='m'):
        self.point = point
        if self.point == [0, 0, 0]:
            self.polar = polar
        self.ref = ref
        self.unit = unit

    def __repr__(self):
        return (f'{self.__class__.__name__}('
                f'point={self.point!r}, '
                f'polar={self.polar!r}, '
                f'ref={self.ref!r}, '
                f'unit={self.unit!r})')

    @property
    def point(self):
        return self._point

    @point.setter
    def point(self, newpoint):
        if isinstance(newpoint, list) and len(newpoint) == 3:
            self._point = newpoint
            # Calc polar coord
            r = (self._point[0]**2+self._point[1]**2+self._point[2]**2)**(1/2)
            if r != 0:
                elev = np.arccos(self._point[2]/r)
                azi = np.arctan(self._point[1] /
                                self._point[0])
            else:
                elev = 0
                azi = 0
            self._polar = [r, elev, azi]
        else:
            TypeError('Cartesian three-dimensional coordinates must be a list,\
                       e.g. [X, Y, Z])')

    @property
    def polar(self):
        polarInDeg = [self._polar[0],
                      self._polar[1]/np.pi*180,
                      self._polar[2]/np.pi*180]
        return polarInDeg

    @polar.setter
    def polar(self, newpolar):
        if isinstance(newpolar, list) and len(newpolar) == 3:
            self._polar = [newpolar[0],
                           newpolar[1]/180*np.pi,
                           newpolar[2]/180*np.pi]
            # Calc cartesian coord
            x = self._polar[0] * np.sin(self._polar[1]) * \
                np.cos(self._polar[2])
            y = self._polar[0] * np.sin(self._polar[1]) * \
                np.sin(self._polar[2])
            z = self._polar[0] * np.cos(self._polar[1])
            self._point = [x, y, z]
        else:
            TypeError('Polar three-dimensional coordinates must be a list,\
                       e.g. [Radius, Elevation, Azimuth])')

    @property
    def ref(self):
        return self._ref

    @ref.setter
    def ref(self, newref):
        if isinstance(newref, str):
            self._ref = newref
        else:
            TypeError('ref must be a string,\
                       e.g. \'Room inferior back left corner\'')

    @property
    def unit(self):
        return self._unit

    @unit.setter
    def unit(self, newunit):
        if isinstance(newunit, str):
            self._unit = newunit
        else:
            TypeError('unit must be a string,\
                       e.g. \'m\'')

    def _to_dict(self):
        out = {'point': self.point,
               'ref': self.ref,
               'unit': self.unit}
        return out


class ChannelObj(object):
    """
    Base class for signal meta information about the IO channel it's been
    acquired

    Parameters and Attributes:
    ----------------------------
        Every parameter becomes the homonim attribute.

        .. attribute:: name:
            String with name or ID;

        .. attribute:: unit:
            String with International System units for the data, e.g. 'Pa', \
            'V', 'FS';

        .. attribute:: CF:
            Calibration factor, numerically convert normalized float32 values \
            to :attr:`unit` values;

        .. attribute:: calibCheck:
            :type:`bool`, information about wether :attr:`CF` is applied \
            (True), or not (False -> default);

    Special methods:
    ------------------

        .. method:: __mul__:
            perform :attr:`unit` concatenation  # TODO unit conversion.

        .. method:: __truediv__:
            perform :attr:`unit` concatenation  # TODO unit conversion.

    """

# Moved the units dict, which represent all possible signal units of measurement,
# from pytta.properties to ChannelObj class.
# It is a class property and will only be called from class's instances, therefore
# was not necessary to have it inside another module.
    units = {'Pa': ('dB', 2e-5),
             'V': ('dBu', 0.775),
             'W/m^2': ('dB', 1e-12),
             'FS': ('dBFS', 1)}
        

    def __init__(self, num, name=None, unit='FS', CF=1, calibCheck=False,
                 coordinates=CoordinateObj(), orientation=CoordinateObj()):
        self.num = num
        if name is None:
            self.name = 'Ch. '+str(self.num)
        else:
            self.name = name
        self.unit = unit
        self.CF = CF
        self.calibCheck = calibCheck
        self.coordinates = coordinates
        self.orientation = orientation
        return

    def __repr__(self):
        return (f'{self.__class__.__name__}('
                f'num={self.num!r}, '
                f'name={self.name!r}, '
                f'unit={self.unit!r}, '
                f'CF={self.CF!r}, '
                f'calibCheck={self.calibCheck!r}, '
                f'coordinates={self.coordinates.point!r}, '
                f'orientation={self.orientation.point!r})')
        return

    def __mul__(self, other):
        if not isinstance(other, ChannelObj):
            raise TypeError('Can\'t "multiply" by other \
                            type than a ChannelObj')
        newCh = ChannelObj(self.num, name=self.name+'.'+other.name,
                           unit=self.unit+'.'+other.unit,
                           CF=self.CF*other.CF,
                           calibCheck=self.calibCheck if self.calibCheck
                           else other.calibCheck)
        return newCh

    def __truediv__(self, other):
        if not isinstance(other, ChannelObj):
            raise TypeError('Can\'t "divide" by other type than a ChannelObj')
        if self.unit == other.unit:
            newunit = 'FS'
        else:
            newunit = self.unit+'/'+other.unit
        newCh = ChannelObj(self.num,
                           # name=self.name+'/'+other.name,
                           unit=newunit,
                           CF=self.CF/other.CF,
                           calibCheck=self.calibCheck if self.calibCheck
                           else other.calibCheck)
        return newCh

    def calib_volt(self, refSignalObj, refVrms, refFreq):
        Vrms = np.max(np.abs(refSignalObj.freqSignal[:, 0])) / (2**(1/2))
        print(Vrms)
        freqFound = np.round(
                refSignalObj.freqVector[np.where(
                        np.abs(refSignalObj.freqSignal)
                        == np.max(np.abs(refSignalObj.freqSignal)))[0]])
        if freqFound != refFreq:
            print('\x1b[0;30;43mATENTTION! Found calibration frequency ('
                  + '{:.2}'.format(freqFound)
                  + ' [Hz]) differs from refFreq ('
                  + '{:.2}'.format(refFreq) + ' [Hz])\x1b[0m')
        self.CF = refVrms/Vrms
        self.unit = 'V'
        return

    def calib_press(self, refSignalObj, refPrms, refFreq):
        Prms = np.max(np.abs(refSignalObj.freqSignal[:, 0])) / (2**(1/2))
        freqFound = np.round(refSignalObj.freqVector[np.argmax(
                refSignalObj.freqSignal)])
        if not np.isclose(freqFound, float(refFreq), rtol=1e-4):
            print('\x1b[0;30;43mATENTTION! Found calibration frequency ('
                  + '{}'.format(freqFound)
                  + ' [Hz]) differs from refFreq ('
                  + '{}'.format(refFreq) + ' [Hz])\x1b[0m')
        self.CF = refPrms/Prms
        self.unit = 'Pa'
        return

# ChannelObj properties
    @property
    def num(self):
        return self._num

    @num.setter
    def num(self, ber):
        if type(ber) is not int:
            try:
                ber = int(ber)
            except ValueError:
                raise TypeError("Channel number must be an integer.")
        elif ber < 1:
            raise ValueError("Channel number must be 1 or greater.")
        self._num = ber
        return

    @property
    def name(self):
        return self._name

    @name.setter
    def name(self, newname):
        if isinstance(newname, str):
            self._name = newname
        else:
            raise TypeError('Channel name must be a string.')
        return

    @property
    def unit(self):
        return self._unit

    @unit.setter
    def unit(self, newunit):
        if isinstance(newunit, str):
            if newunit in self.units:
                self._unit = newunit
                self.dBName = self.units[newunit][0]
                self.dBRef = self.units[newunit][1]
            else:
                self._unit = newunit
                self.dBName = 'dB'
                self.dBRef = 1
        else:
            raise TypeError('Channel unit must be a string.')
        return

    @property
    def CF(self):
        return self._CF

    @CF.setter
    def CF(self, newCF):
        if isinstance(newCF, float) or isinstance(newCF, int):
            self._CF = newCF
        else:
            raise TypeError('Channel correction factor must be a number.')
        return

    @property
    def calibCheck(self):
        return self._calibCheck

    @calibCheck.setter
    def calibCheck(self, newcalibCheck):
        if isinstance(newcalibCheck, bool):
            self._calibCheck = newcalibCheck
        else:
            raise TypeError('Channel calibration check must be True or False.')
        return

    @property
    def coordinates(self):
        return self._coordinates

    @coordinates.setter
    def coordinates(self, newcoord):
        if isinstance(newcoord, list) and len(newcoord) == 3:
            self._coordinates.point = newcoord
        elif isinstance(newcoord, CoordinateObj):
            self._coordinates = newcoord
        else:
            raise TypeError('Coordinates must be a list with the ' +
                            'three-dimensional cartesian points (e.g. [3, 3,' +
                            ' 4]), or a CoordinatesObj.')

    @property
    def orientation(self):
        return self._orientation

    @orientation.setter
    def orientation(self, neworient):
        if isinstance(neworient, list) and len(neworient) == 3:
            self._orientation.point = neworient
        elif isinstance(neworient, CoordinateObj):
            self._orientation = neworient
        else:
            raise TypeError('Orientation must be a list with the ' +
                            'three-dimensional cartesian points (e.g. [3, 3,' +
                            ' 4]), or a CoordinatesObj.')
        return

    def _to_dict(self):
        out = {'calib': [self.CF, self.calibCheck],
               'unit': self.unit,
               'name': self.name,
               'coordinates': self.coordinates._to_dict(),
               'orientation': self.orientation._to_dict()}
        return out


class ChannelsList(object):
    """
    .. class:: ChannelsList(self, chN=0):

        Class to wrap a list of ChannelObj and handle multi-channel SignalObj \
        operations.

        :param int chN: Number of initialized ChannelObj inside the list;

        .. attribute:: _channels: List holding each ChannelObj;

        # TODO rest of it

    Attributes:
    ------------

        .. attribute:: _channels:
            :type:`list` holding each :class:`ChannelObj`
    """
    def __init__(self, chList=None):
        self._channels = []
        if chList is not None:
            if type(chList) is list:
                for memb in chList:
                    if type(memb) is ChannelObj:
                        self._channels.append(memb)
                    else:
                        self._channels.append(ChannelObj(memb))
            elif type(chList) is int:
                self._channels.append(ChannelObj(chList))
            elif type(chList) is ChannelObj:
                self._channels.append(chList)
            else:
                raise TypeError('List initializer must be either positive int,\
                                ChannelObj, a list of positive int or\
                                ChannelObj.')
        else:
            self._channels.append(ChannelObj(1))
        return

    def __repr__(self):
        return (f'{self.__class__.__name__}('
                f'{self._channels!r})')

    def __len__(self):
        return len(self._channels)

    def __getitem__(self, key):
        try:
            return self._channels[key]
        except IndexError:
            raise IndexError("Out of range.")

    def __setitem__(self, key, item):
        try:
            self._channels[key] = item
            return
        except IndexError:
            raise IndexError("Out of range.")

    def __mul__(self, otherList):
        if not isinstance(otherList, ChannelsList):
            raise TypeError('Can\'t "multiply" by other \
                            type than a ChannelsList')
        if len(self) > 1:
            if len(otherList) > 1:
                if len(self) != len(otherList):
                    raise ValueError("Both ChannelsList-like objects must \
                                     have the same number of channels.")
                newChList = ChannelsList([self[index]*otherList[index]
                                          for index in range(len(self))])
            else:
                newChList = ChannelsList([self[index]*otherList[0]
                                          for index in range(len(self))])
        else:
            if len(otherList) > 1:
                newChList = ChannelsList([self[0]*otherList[index]
                                          for index in range(len(otherList))])
            else:
                newChList = ChannelsList([self[0]*otherList[0]])
        return newChList

    def __truediv__(self, otherList):
        if not isinstance(otherList, ChannelsList):
            raise TypeError('Can\'t "divide" by other \
                            type than a ChannelsList')
        if len(self) > 1:
            if len(otherList) > 1:
                if len(self) != len(otherList):
                    raise ValueError("Both ChannelsList-like objects must \
                                     have the same number of channels.")
                newChList = ChannelsList([self[index]/otherList[index]
                                          for index in range(len(self))])
            else:
                newChList = ChannelsList([self[index]/otherList[0]
                                          for index in range(len(self))])
        else:
            if len(otherList) > 1:
                newChList = ChannelsList([self[0]/otherList[index]
                                          for index in range(len(otherList))])
            else:
                newChList = ChannelsList([self[0]/otherList[0]])
        return newChList

    def mapping(self):
        out = []
        for obj in self._channels:
            out.append(obj.num)
        return out

    def CFlist(self):
        out = []
        for obj in self._channels:
            out.append(obj.CF)
        return out

    def _to_dict(self):
        out = {}
        for ch in self._channels:
            out[ch.num] = ch._to_dict()
        return out

    def append(self, newCh):
        if isinstance(newCh, ChannelObj):
            self._channels.append(newCh)
        return

    def pop(self, Ch):
        if Ch not in range(len(self)):
            raise IndexError('Inexistent Channel index')
        self._channels.pop(Ch)
        return

    def conform_to(self, rule=None):
        try:
            dCh = rule.num_channels() - len(self)
            # Adjusting number of channels
            if dCh > 0:
                newIndex = len(self)
                for i in range(dCh):
                    self.append(ChannelObj(num=(newIndex+i+1)))
            if dCh < 0:
                for i in range(0, -dCh):
                    self._channels.pop(-1)
        except AttributeError:
            if isinstance(rule, list):
                self._channels = []
                for index in rule:
                    self.append(ChannelObj(num=index+1, name='Channel ' +
                                           str(index)))
            elif rule is None:
                count = 1
                newchs = []
                # Adjusting channel's numbers
                for ch in self._channels:
                    newchs.append(ChannelObj(num=count,
                                             name=ch.name,
                                             unit=ch.unit,
                                             CF=ch.CF,
                                             calibCheck=ch.calibCheck,
                                             coordinates=ch.coordinates,
                                             orientation=ch.orientation))
                    count += 1
                # Adjusting channel's names
                for idx1 in range(len(newchs)):
                    neq = 2
                    for idx2 in range(len(newchs)):
                        if idx1 != idx2:
                            if newchs[idx1].name == newchs[idx2].name:
                                newchs[idx2].name = newchs[idx1].name + \
                                    ' - ' + str(neq)
                                neq += 1
                self._channels = newchs
            else:
                raise TypeError('Rule must be an SignalObj or a list with ' +
                                'channel\'s numbers')
        return

    def rename_channels(self):
        for chIndex in range(len(self)):
            newname = 'Ch. ' + str(chIndex+1)
            self._channels[chIndex].name = newname
        return
<|MERGE_RESOLUTION|>--- conflicted
+++ resolved
@@ -13,11 +13,6 @@
 from pytta.classes._instanceinfo import RememberInstanceCreationInfo as RICI
 import numpy as np
 import scipy.io as sio
-<<<<<<< HEAD
-from pytta import default, units
-from matplotlib import pyplot as plt
-=======
->>>>>>> ef201a10
 import time
 
 

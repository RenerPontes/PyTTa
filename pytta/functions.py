# -*- coding: utf-8 -*-
"""
Functions:
-----------

    This submodule carries a set of useful functions of general purpouses when
    using PyTTa, like reading and writing wave files, seeing the audio IO
    devices available and some signal processing tools.

    Available functions:
    ---------------------

        >>> pytta.list_devices()
        >>> pytta.read_wav( fileName )
        >>> pytta.write_wav( fileName, signalObject )
        >>> pytta.save(fileName, obj1, ..., objN)
        >>> pytta.load(fileName)
        >>> pytta.merge( signalObj1, signalObj2, ..., signalObjN )
        >>> pytta.fft_convolve( signalObj1, signalObj2 )
        >>> pytta.find_delay( signalObj1, signalObj2 )
        >>> pytta.corr_coef( signalObj1, signalObj2 )
        >>> pytta.resample( signalObj, newSamplingRate )
        >>> pytta.peak_time(signalObj1, signalObj2, ..., signalObjN )


    For further information, check the function specific documentation.
"""


import os
import time
import json
from scipy.io import wavfile as wf
import scipy.io as sio
import numpy as np
import sounddevice as sd
import scipy.signal as ss
import scipy.fftpack as sfft
import zipfile as zf
from .classes import SignalObj, ImpulsiveResponse, \
                    RecMeasure, PlayRecMeasure, FRFMeasure
import copy as cp


def list_devices():
    """
    Shortcut to sounddevice.query_devices(). Made to exclude the need of
    importing Sounddevice directly just to find out which audio devices can be
    used.

        >>> pytta.list_devices()

    """
    return sd.query_devices()


def read_wav(fileName):
    """
    Reads a wave file into a SignalObj
    """
    samplingRate, data = wf.read(fileName)
    if data.dtype == 'int16':
        data = data/(2**15)
    if data.dtype == 'int32':
        data = data/(2**31)
    signal = SignalObj(data, 'time', samplingRate=samplingRate)
    return signal


def write_wav(fileName, signalIn):
    """
    Writes a SignalObj into a single wave file
    """
    samplingRate = signalIn.samplingRate
    data = signalIn.timeSignal
    return wf.write(fileName, samplingRate, data)


# Refactor for new SignalObj's channelsList
def merge(signal1, *signalObjects):
    """
    Gather all of the input argument signalObjs into a single
    signalObj and place the respective timeSignal of each
    as a column of the new object
    """
    j = 1
    comment = cp.deepcopy(signal1.comment)
    channels = cp.deepcopy(signal1.channels)
    timeSignal = cp.deepcopy(signal1.timeSignal)
    for inObj in signalObjects:
        if signal1.samplingRate != inObj.samplingRate:
            message = '\
            \n To merge signals they must have the same sampling rate!\
            \n SignalObj 1 and '+str(j+1)+' have different sampling rates.'
            raise AttributeError(message)
        if signal1.numSamples != inObj.numSamples:
            message = '\
            \n To merge signals they must have the same length!\
            \n SignalObj 1 and '+str(j+1)+' have different lengths.'
            raise AttributeError(message)
        comment = comment + ' / ' + inObj.comment
        for ch in inObj.channels:
            channels.append(ch)
        timeSignal = np.hstack((timeSignal, inObj.timeSignal))
        j += 1
    newSignal = SignalObj(timeSignal, domain='time',
                          samplingRate=signal1.samplingRate, comment=comment)
    channels.conform_to()
    newSignal.channels = channels
    return newSignal


# def split(signal):
#    return 0


def fft_convolve(signal1, signal2):
    """
    Uses scipy.signal.fftconvolve() to convolve two time domain signals.

        >>> convolution = pytta.fft_convolve(signal1,signal2)

    """
#    Fs = signal1.Fs
    conv = ss.fftconvolve(signal1.timeSignal, signal2.timeSignal)
    signal = SignalObj(conv, 'time', signal1.samplingRate)
    return signal


def find_delay(signal1, signal2):
    """
    Cross Correlation alternative, more efficient fft based method to calculate
    time shift between two signals.

    >>> shift = pytta.find_delay(signal1,signal2)

    """
    if signal1.N != signal2.N:
        return print('Signal1 and Signal2 must have the same length')
    else:
        freqSignal1 = signal1.freqSignal
        freqSignal2 = sfft.fft(np.flipud(signal2.timeSignal))
        convoluted = np.real(sfft.ifft(freqSignal1 * freqSignal2))
        convShifted = sfft.fftshift(convoluted)
        zeroIndex = int(signal1.numSamples / 2) - 1
        shift = zeroIndex - np.argmax(convShifted)
    return shift


def corr_coef(signal1, signal2):
    """
    Finds the correlation coeficient between two SignalObjs using
    the numpy.corrcoef() function.
    """
    coef = np.corrcoef(signal1.timeSignal, signal2.timeSignal)
    return coef[0, 1]


def resample(signal, newSamplingRate):
    """
        Resample the timeSignal of the input SignalObj to the
        given sample rate using the scipy.signal.resample() function
    """
    newSignalSize = np.int(signal.timeLength*newSamplingRate)
    resampled = ss.resample(signal.timeSignal[:], newSignalSize)
    newSignal = SignalObj(resampled, "time", newSamplingRate)
    return newSignal


def peak_time(signal):
    """
        Return the time at signal's amplitude peak.
    """
    if not isinstance(signal, SignalObj):
        raise TypeError('Signal must be an SignalObj.')
    peaks_time = []
    for chindex in range(signal.num_channels()):
        maxamp = max(np.abs(signal.timeSignal[:, chindex]))
        maxindex = np.where(signal.timeSignal[:, chindex] == np.abs(maxamp))[0]
        maxtime = signal.timeVector[maxindex][0]
        peaks_time.append(maxtime)
    if signal.numChannels > 1:
        return peaks_time
    else:
        return peaks_time[0]


def save(fileName: str = time.ctime(time.time()), *PyTTaObjs):
    """
    Saves any number of PyTTaObj subclasses' objects to fileName.pytta file.

    Just calls .save() method of each class and packs them all into a major
    .pytta file along with a Meta.json file containing the fileName of each
    saved object.

    The .pytta extension must not be appended to the fileName
    """
    meta = {}
    with zf.ZipFile(fileName + '.pytta', 'w') as zdir:
        for idx, obj in enumerate(PyTTaObjs):
            sobj = obj.save('obj' + str(idx))
            meta['obj' + str(idx)] = sobj
            zdir.write(sobj)
            os.remove(sobj)
        with open('Meta.json', 'w') as f:
            json.dump(meta, f, indent=4)
        zdir.write('Meta.json')
        os.remove('Meta.json')
    return fileName + '.pytta'


def load(fileName: str):
    """
    Loads .pytta files and parses it's types to the correct objects.
    """
    if fileName.split('.')[-1] == 'pytta':
        with zf.ZipFile(fileName, 'r') as zdir:
            objects = zdir.namelist()
            for obj in objects:
                if obj.split('.')[-1] == 'json':
                    meta = obj
            zdir.extractall()
            output = __parse_load(meta)
    else:
        raise ValueError("Load function only works with *.pytta files")
    return output


def __parse_load(className):
    name = className.split('.')[0]
    openJson = json.load(open(className, 'r'))
    if name == 'SignalObj':
        openMat = sio.loadmat(openJson['timeSignalAddress'])
        out = SignalObj(openMat['timeSignal'], domain=openJson['lengthDomain'],
                        samplingRate=openJson['samplingRate'],
                        freqMin=openJson['freqLims'][0],
                        freqMax=openJson['freqLims'][1],
                        comment=openJson['comment'])
        out.channels = __parse_channels(openJson['channels'],
                                        out.channels)
        os.remove(openJson['timeSignalAddress'])

    elif name == 'ImpulsiveResponse':
        excit = load(openJson['SignalAddress']['excitation'])
        record = load(openJson['SignalAddress']['recording'])
        out = ImpulsiveResponse(excit, record, openJson['coordinates'],
                                **openJson['methodInfo'])
        os.remove(openJson['SignalAddress']['excitation'])
        os.remove(openJson['SignalAddress']['recording'])

    elif name == 'RecMeasure':
        inch = list(np.arange(len(openJson['inChannel'])))
        out = RecMeasure(device=openJson['device'],
                         inChannel=inch,
                         lengthDomain='samples',
                         fftDegree=openJson['fftDegree'])
        out.inChannel = __parse_channels(openJson['inChannel'],
                                         out.inChannel)

    elif name == 'PlayRecMeasure':
        inch = list(1 + np.arange(len(openJson['inChannel'])))
        excit = load(openJson['excitationAddress'])
        out = PlayRecMeasure(excitation=excit, device=openJson['device'],
                             inChannel=inch)
        out.inChannel = __parse_channels(openJson['inChannel'],
                                         out.inChannel)
        os.remove(openJson['excitationAddress'])

    elif name == 'FRFMeasure':
        inch = list(1 + np.arange(len(openJson['inChannel'])))
        excit = load(openJson['excitationAddress'])
        out = FRFMeasure(excitation=excit, device=openJson['device'],
                         inChannel=inch)
        out.inChannel = __parse_channels(openJson['inChannel'],
                                         out.inChannel)
        os.remove(openJson['excitationAddress'])

    elif name == 'Meta':
        out = []
        for key, val in openJson.items():
            out.append(load(val))
            os.remove(val)
    os.remove(className)
    return out


def __parse_channels(chDict, chList):
    ch = 0
    for key in chDict.keys():
        chList[ch].num = ch+1
        chList[ch].unit = chDict[key]['unit']
        chList[ch].name = chDict[key]['name']
        chList[ch].CF = chDict[key]['calib'][0]
        chList[ch].calibCheck\
            = chDict[key]['calib'][1]
<<<<<<< HEAD
    return chList


=======
        ch += 1    
    return chList

>>>>>>> 2c828d87
<|MERGE_RESOLUTION|>--- conflicted
+++ resolved
@@ -1,304 +1,298 @@
-# -*- coding: utf-8 -*-
-"""
-Functions:
------------
-
-    This submodule carries a set of useful functions of general purpouses when
-    using PyTTa, like reading and writing wave files, seeing the audio IO
-    devices available and some signal processing tools.
-
-    Available functions:
-    ---------------------
-
-        >>> pytta.list_devices()
-        >>> pytta.read_wav( fileName )
-        >>> pytta.write_wav( fileName, signalObject )
-        >>> pytta.save(fileName, obj1, ..., objN)
-        >>> pytta.load(fileName)
-        >>> pytta.merge( signalObj1, signalObj2, ..., signalObjN )
-        >>> pytta.fft_convolve( signalObj1, signalObj2 )
-        >>> pytta.find_delay( signalObj1, signalObj2 )
-        >>> pytta.corr_coef( signalObj1, signalObj2 )
-        >>> pytta.resample( signalObj, newSamplingRate )
-        >>> pytta.peak_time(signalObj1, signalObj2, ..., signalObjN )
-
-
-    For further information, check the function specific documentation.
-"""
-
-
-import os
-import time
-import json
-from scipy.io import wavfile as wf
-import scipy.io as sio
-import numpy as np
-import sounddevice as sd
-import scipy.signal as ss
-import scipy.fftpack as sfft
-import zipfile as zf
-from .classes import SignalObj, ImpulsiveResponse, \
-                    RecMeasure, PlayRecMeasure, FRFMeasure
-import copy as cp
-
-
-def list_devices():
-    """
-    Shortcut to sounddevice.query_devices(). Made to exclude the need of
-    importing Sounddevice directly just to find out which audio devices can be
-    used.
-
-        >>> pytta.list_devices()
-
-    """
-    return sd.query_devices()
-
-
-def read_wav(fileName):
-    """
-    Reads a wave file into a SignalObj
-    """
-    samplingRate, data = wf.read(fileName)
-    if data.dtype == 'int16':
-        data = data/(2**15)
-    if data.dtype == 'int32':
-        data = data/(2**31)
-    signal = SignalObj(data, 'time', samplingRate=samplingRate)
-    return signal
-
-
-def write_wav(fileName, signalIn):
-    """
-    Writes a SignalObj into a single wave file
-    """
-    samplingRate = signalIn.samplingRate
-    data = signalIn.timeSignal
-    return wf.write(fileName, samplingRate, data)
-
-
-# Refactor for new SignalObj's channelsList
-def merge(signal1, *signalObjects):
-    """
-    Gather all of the input argument signalObjs into a single
-    signalObj and place the respective timeSignal of each
-    as a column of the new object
-    """
-    j = 1
-    comment = cp.deepcopy(signal1.comment)
-    channels = cp.deepcopy(signal1.channels)
-    timeSignal = cp.deepcopy(signal1.timeSignal)
-    for inObj in signalObjects:
-        if signal1.samplingRate != inObj.samplingRate:
-            message = '\
-            \n To merge signals they must have the same sampling rate!\
-            \n SignalObj 1 and '+str(j+1)+' have different sampling rates.'
-            raise AttributeError(message)
-        if signal1.numSamples != inObj.numSamples:
-            message = '\
-            \n To merge signals they must have the same length!\
-            \n SignalObj 1 and '+str(j+1)+' have different lengths.'
-            raise AttributeError(message)
-        comment = comment + ' / ' + inObj.comment
-        for ch in inObj.channels:
-            channels.append(ch)
-        timeSignal = np.hstack((timeSignal, inObj.timeSignal))
-        j += 1
-    newSignal = SignalObj(timeSignal, domain='time',
-                          samplingRate=signal1.samplingRate, comment=comment)
-    channels.conform_to()
-    newSignal.channels = channels
-    return newSignal
-
-
-# def split(signal):
-#    return 0
-
-
-def fft_convolve(signal1, signal2):
-    """
-    Uses scipy.signal.fftconvolve() to convolve two time domain signals.
-
-        >>> convolution = pytta.fft_convolve(signal1,signal2)
-
-    """
-#    Fs = signal1.Fs
-    conv = ss.fftconvolve(signal1.timeSignal, signal2.timeSignal)
-    signal = SignalObj(conv, 'time', signal1.samplingRate)
-    return signal
-
-
-def find_delay(signal1, signal2):
-    """
-    Cross Correlation alternative, more efficient fft based method to calculate
-    time shift between two signals.
-
-    >>> shift = pytta.find_delay(signal1,signal2)
-
-    """
-    if signal1.N != signal2.N:
-        return print('Signal1 and Signal2 must have the same length')
-    else:
-        freqSignal1 = signal1.freqSignal
-        freqSignal2 = sfft.fft(np.flipud(signal2.timeSignal))
-        convoluted = np.real(sfft.ifft(freqSignal1 * freqSignal2))
-        convShifted = sfft.fftshift(convoluted)
-        zeroIndex = int(signal1.numSamples / 2) - 1
-        shift = zeroIndex - np.argmax(convShifted)
-    return shift
-
-
-def corr_coef(signal1, signal2):
-    """
-    Finds the correlation coeficient between two SignalObjs using
-    the numpy.corrcoef() function.
-    """
-    coef = np.corrcoef(signal1.timeSignal, signal2.timeSignal)
-    return coef[0, 1]
-
-
-def resample(signal, newSamplingRate):
-    """
-        Resample the timeSignal of the input SignalObj to the
-        given sample rate using the scipy.signal.resample() function
-    """
-    newSignalSize = np.int(signal.timeLength*newSamplingRate)
-    resampled = ss.resample(signal.timeSignal[:], newSignalSize)
-    newSignal = SignalObj(resampled, "time", newSamplingRate)
-    return newSignal
-
-
-def peak_time(signal):
-    """
-        Return the time at signal's amplitude peak.
-    """
-    if not isinstance(signal, SignalObj):
-        raise TypeError('Signal must be an SignalObj.')
-    peaks_time = []
-    for chindex in range(signal.num_channels()):
-        maxamp = max(np.abs(signal.timeSignal[:, chindex]))
-        maxindex = np.where(signal.timeSignal[:, chindex] == np.abs(maxamp))[0]
-        maxtime = signal.timeVector[maxindex][0]
-        peaks_time.append(maxtime)
-    if signal.numChannels > 1:
-        return peaks_time
-    else:
-        return peaks_time[0]
-
-
-def save(fileName: str = time.ctime(time.time()), *PyTTaObjs):
-    """
-    Saves any number of PyTTaObj subclasses' objects to fileName.pytta file.
-
-    Just calls .save() method of each class and packs them all into a major
-    .pytta file along with a Meta.json file containing the fileName of each
-    saved object.
-
-    The .pytta extension must not be appended to the fileName
-    """
-    meta = {}
-    with zf.ZipFile(fileName + '.pytta', 'w') as zdir:
-        for idx, obj in enumerate(PyTTaObjs):
-            sobj = obj.save('obj' + str(idx))
-            meta['obj' + str(idx)] = sobj
-            zdir.write(sobj)
-            os.remove(sobj)
-        with open('Meta.json', 'w') as f:
-            json.dump(meta, f, indent=4)
-        zdir.write('Meta.json')
-        os.remove('Meta.json')
-    return fileName + '.pytta'
-
-
-def load(fileName: str):
-    """
-    Loads .pytta files and parses it's types to the correct objects.
-    """
-    if fileName.split('.')[-1] == 'pytta':
-        with zf.ZipFile(fileName, 'r') as zdir:
-            objects = zdir.namelist()
-            for obj in objects:
-                if obj.split('.')[-1] == 'json':
-                    meta = obj
-            zdir.extractall()
-            output = __parse_load(meta)
-    else:
-        raise ValueError("Load function only works with *.pytta files")
-    return output
-
-
-def __parse_load(className):
-    name = className.split('.')[0]
-    openJson = json.load(open(className, 'r'))
-    if name == 'SignalObj':
-        openMat = sio.loadmat(openJson['timeSignalAddress'])
-        out = SignalObj(openMat['timeSignal'], domain=openJson['lengthDomain'],
-                        samplingRate=openJson['samplingRate'],
-                        freqMin=openJson['freqLims'][0],
-                        freqMax=openJson['freqLims'][1],
-                        comment=openJson['comment'])
-        out.channels = __parse_channels(openJson['channels'],
-                                        out.channels)
-        os.remove(openJson['timeSignalAddress'])
-
-    elif name == 'ImpulsiveResponse':
-        excit = load(openJson['SignalAddress']['excitation'])
-        record = load(openJson['SignalAddress']['recording'])
-        out = ImpulsiveResponse(excit, record, openJson['coordinates'],
-                                **openJson['methodInfo'])
-        os.remove(openJson['SignalAddress']['excitation'])
-        os.remove(openJson['SignalAddress']['recording'])
-
-    elif name == 'RecMeasure':
-        inch = list(np.arange(len(openJson['inChannel'])))
-        out = RecMeasure(device=openJson['device'],
-                         inChannel=inch,
-                         lengthDomain='samples',
-                         fftDegree=openJson['fftDegree'])
-        out.inChannel = __parse_channels(openJson['inChannel'],
-                                         out.inChannel)
-
-    elif name == 'PlayRecMeasure':
-        inch = list(1 + np.arange(len(openJson['inChannel'])))
-        excit = load(openJson['excitationAddress'])
-        out = PlayRecMeasure(excitation=excit, device=openJson['device'],
-                             inChannel=inch)
-        out.inChannel = __parse_channels(openJson['inChannel'],
-                                         out.inChannel)
-        os.remove(openJson['excitationAddress'])
-
-    elif name == 'FRFMeasure':
-        inch = list(1 + np.arange(len(openJson['inChannel'])))
-        excit = load(openJson['excitationAddress'])
-        out = FRFMeasure(excitation=excit, device=openJson['device'],
-                         inChannel=inch)
-        out.inChannel = __parse_channels(openJson['inChannel'],
-                                         out.inChannel)
-        os.remove(openJson['excitationAddress'])
-
-    elif name == 'Meta':
-        out = []
-        for key, val in openJson.items():
-            out.append(load(val))
-            os.remove(val)
-    os.remove(className)
-    return out
-
-
-def __parse_channels(chDict, chList):
-    ch = 0
-    for key in chDict.keys():
-        chList[ch].num = ch+1
-        chList[ch].unit = chDict[key]['unit']
-        chList[ch].name = chDict[key]['name']
-        chList[ch].CF = chDict[key]['calib'][0]
-        chList[ch].calibCheck\
-            = chDict[key]['calib'][1]
-<<<<<<< HEAD
-    return chList
-
-
-=======
-        ch += 1    
-    return chList
-
->>>>>>> 2c828d87
+# -*- coding: utf-8 -*-
+"""
+Functions:
+-----------
+
+    This submodule carries a set of useful functions of general purpouses when
+    using PyTTa, like reading and writing wave files, seeing the audio IO
+    devices available and some signal processing tools.
+
+    Available functions:
+    ---------------------
+
+        >>> pytta.list_devices()
+        >>> pytta.read_wav( fileName )
+        >>> pytta.write_wav( fileName, signalObject )
+        >>> pytta.save(fileName, obj1, ..., objN)
+        >>> pytta.load(fileName)
+        >>> pytta.merge( signalObj1, signalObj2, ..., signalObjN )
+        >>> pytta.fft_convolve( signalObj1, signalObj2 )
+        >>> pytta.find_delay( signalObj1, signalObj2 )
+        >>> pytta.corr_coef( signalObj1, signalObj2 )
+        >>> pytta.resample( signalObj, newSamplingRate )
+        >>> pytta.peak_time(signalObj1, signalObj2, ..., signalObjN )
+
+
+    For further information, check the function specific documentation.
+"""
+
+
+import os
+import time
+import json
+from scipy.io import wavfile as wf
+import scipy.io as sio
+import numpy as np
+import sounddevice as sd
+import scipy.signal as ss
+import scipy.fftpack as sfft
+import zipfile as zf
+from .classes import SignalObj, ImpulsiveResponse, \
+                    RecMeasure, PlayRecMeasure, FRFMeasure
+import copy as cp
+
+
+def list_devices():
+    """
+    Shortcut to sounddevice.query_devices(). Made to exclude the need of
+    importing Sounddevice directly just to find out which audio devices can be
+    used.
+
+        >>> pytta.list_devices()
+
+    """
+    return sd.query_devices()
+
+
+def read_wav(fileName):
+    """
+    Reads a wave file into a SignalObj
+    """
+    samplingRate, data = wf.read(fileName)
+    if data.dtype == 'int16':
+        data = data/(2**15)
+    if data.dtype == 'int32':
+        data = data/(2**31)
+    signal = SignalObj(data, 'time', samplingRate=samplingRate)
+    return signal
+
+
+def write_wav(fileName, signalIn):
+    """
+    Writes a SignalObj into a single wave file
+    """
+    samplingRate = signalIn.samplingRate
+    data = signalIn.timeSignal
+    return wf.write(fileName, samplingRate, data)
+
+
+# Refactor for new SignalObj's channelsList
+def merge(signal1, *signalObjects):
+    """
+    Gather all of the input argument signalObjs into a single
+    signalObj and place the respective timeSignal of each
+    as a column of the new object
+    """
+    j = 1
+    comment = cp.deepcopy(signal1.comment)
+    channels = cp.deepcopy(signal1.channels)
+    timeSignal = cp.deepcopy(signal1.timeSignal)
+    for inObj in signalObjects:
+        if signal1.samplingRate != inObj.samplingRate:
+            message = '\
+            \n To merge signals they must have the same sampling rate!\
+            \n SignalObj 1 and '+str(j+1)+' have different sampling rates.'
+            raise AttributeError(message)
+        if signal1.numSamples != inObj.numSamples:
+            message = '\
+            \n To merge signals they must have the same length!\
+            \n SignalObj 1 and '+str(j+1)+' have different lengths.'
+            raise AttributeError(message)
+        comment = comment + ' / ' + inObj.comment
+        for ch in inObj.channels:
+            channels.append(ch)
+        timeSignal = np.hstack((timeSignal, inObj.timeSignal))
+        j += 1
+    newSignal = SignalObj(timeSignal, domain='time',
+                          samplingRate=signal1.samplingRate, comment=comment)
+    channels.conform_to()
+    newSignal.channels = channels
+    return newSignal
+
+
+# def split(signal):
+#    return 0
+
+
+def fft_convolve(signal1, signal2):
+    """
+    Uses scipy.signal.fftconvolve() to convolve two time domain signals.
+
+        >>> convolution = pytta.fft_convolve(signal1,signal2)
+
+    """
+#    Fs = signal1.Fs
+    conv = ss.fftconvolve(signal1.timeSignal, signal2.timeSignal)
+    signal = SignalObj(conv, 'time', signal1.samplingRate)
+    return signal
+
+
+def find_delay(signal1, signal2):
+    """
+    Cross Correlation alternative, more efficient fft based method to calculate
+    time shift between two signals.
+
+    >>> shift = pytta.find_delay(signal1,signal2)
+
+    """
+    if signal1.N != signal2.N:
+        return print('Signal1 and Signal2 must have the same length')
+    else:
+        freqSignal1 = signal1.freqSignal
+        freqSignal2 = sfft.fft(np.flipud(signal2.timeSignal))
+        convoluted = np.real(sfft.ifft(freqSignal1 * freqSignal2))
+        convShifted = sfft.fftshift(convoluted)
+        zeroIndex = int(signal1.numSamples / 2) - 1
+        shift = zeroIndex - np.argmax(convShifted)
+    return shift
+
+
+def corr_coef(signal1, signal2):
+    """
+    Finds the correlation coeficient between two SignalObjs using
+    the numpy.corrcoef() function.
+    """
+    coef = np.corrcoef(signal1.timeSignal, signal2.timeSignal)
+    return coef[0, 1]
+
+
+def resample(signal, newSamplingRate):
+    """
+        Resample the timeSignal of the input SignalObj to the
+        given sample rate using the scipy.signal.resample() function
+    """
+    newSignalSize = np.int(signal.timeLength*newSamplingRate)
+    resampled = ss.resample(signal.timeSignal[:], newSignalSize)
+    newSignal = SignalObj(resampled, "time", newSamplingRate)
+    return newSignal
+
+
+def peak_time(signal):
+    """
+        Return the time at signal's amplitude peak.
+    """
+    if not isinstance(signal, SignalObj):
+        raise TypeError('Signal must be an SignalObj.')
+    peaks_time = []
+    for chindex in range(signal.num_channels()):
+        maxamp = max(np.abs(signal.timeSignal[:, chindex]))
+        maxindex = np.where(signal.timeSignal[:, chindex] == np.abs(maxamp))[0]
+        maxtime = signal.timeVector[maxindex][0]
+        peaks_time.append(maxtime)
+    if signal.numChannels > 1:
+        return peaks_time
+    else:
+        return peaks_time[0]
+
+
+def save(fileName: str = time.ctime(time.time()), *PyTTaObjs):
+    """
+    Saves any number of PyTTaObj subclasses' objects to fileName.pytta file.
+
+    Just calls .save() method of each class and packs them all into a major
+    .pytta file along with a Meta.json file containing the fileName of each
+    saved object.
+
+    The .pytta extension must not be appended to the fileName
+    """
+    meta = {}
+    with zf.ZipFile(fileName + '.pytta', 'w') as zdir:
+        for idx, obj in enumerate(PyTTaObjs):
+            sobj = obj.save('obj' + str(idx))
+            meta['obj' + str(idx)] = sobj
+            zdir.write(sobj)
+            os.remove(sobj)
+        with open('Meta.json', 'w') as f:
+            json.dump(meta, f, indent=4)
+        zdir.write('Meta.json')
+        os.remove('Meta.json')
+    return fileName + '.pytta'
+
+
+def load(fileName: str):
+    """
+    Loads .pytta files and parses it's types to the correct objects.
+    """
+    if fileName.split('.')[-1] == 'pytta':
+        with zf.ZipFile(fileName, 'r') as zdir:
+            objects = zdir.namelist()
+            for obj in objects:
+                if obj.split('.')[-1] == 'json':
+                    meta = obj
+            zdir.extractall()
+            output = __parse_load(meta)
+    else:
+        raise ValueError("Load function only works with *.pytta files")
+    return output
+
+
+def __parse_load(className):
+    name = className.split('.')[0]
+    openJson = json.load(open(className, 'r'))
+    if name == 'SignalObj':
+        openMat = sio.loadmat(openJson['timeSignalAddress'])
+        out = SignalObj(openMat['timeSignal'], domain=openJson['lengthDomain'],
+                        samplingRate=openJson['samplingRate'],
+                        freqMin=openJson['freqLims'][0],
+                        freqMax=openJson['freqLims'][1],
+                        comment=openJson['comment'])
+        out.channels = __parse_channels(openJson['channels'],
+                                        out.channels)
+        os.remove(openJson['timeSignalAddress'])
+
+    elif name == 'ImpulsiveResponse':
+        excit = load(openJson['SignalAddress']['excitation'])
+        record = load(openJson['SignalAddress']['recording'])
+        out = ImpulsiveResponse(excit, record, openJson['coordinates'],
+                                **openJson['methodInfo'])
+        os.remove(openJson['SignalAddress']['excitation'])
+        os.remove(openJson['SignalAddress']['recording'])
+
+    elif name == 'RecMeasure':
+        inch = list(np.arange(len(openJson['inChannel'])))
+        out = RecMeasure(device=openJson['device'],
+                         inChannel=inch,
+                         lengthDomain='samples',
+                         fftDegree=openJson['fftDegree'])
+        out.inChannel = __parse_channels(openJson['inChannel'],
+                                         out.inChannel)
+
+    elif name == 'PlayRecMeasure':
+        inch = list(1 + np.arange(len(openJson['inChannel'])))
+        excit = load(openJson['excitationAddress'])
+        out = PlayRecMeasure(excitation=excit, device=openJson['device'],
+                             inChannel=inch)
+        out.inChannel = __parse_channels(openJson['inChannel'],
+                                         out.inChannel)
+        os.remove(openJson['excitationAddress'])
+
+    elif name == 'FRFMeasure':
+        inch = list(1 + np.arange(len(openJson['inChannel'])))
+        excit = load(openJson['excitationAddress'])
+        out = FRFMeasure(excitation=excit, device=openJson['device'],
+                         inChannel=inch)
+        out.inChannel = __parse_channels(openJson['inChannel'],
+                                         out.inChannel)
+        os.remove(openJson['excitationAddress'])
+
+    elif name == 'Meta':
+        out = []
+        for key, val in openJson.items():
+            out.append(load(val))
+            os.remove(val)
+    os.remove(className)
+    return out
+
+
+def __parse_channels(chDict, chList):
+    ch = 0
+    for key in chDict.keys():
+        chList[ch].num = ch+1
+        chList[ch].unit = chDict[key]['unit']
+        chList[ch].name = chDict[key]['name']
+        chList[ch].CF = chDict[key]['calib'][0]
+        chList[ch].calibCheck\
+            = chDict[key]['calib'][1]
+        ch += 1    
+    return chList
+